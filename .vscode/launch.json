--- conflicted
+++ resolved
@@ -3,9 +3,6 @@
     "configurations": [
         
         {
-<<<<<<< HEAD
-            "name": "Debug LETKF",
-=======
             "name": "Debug Simple ETKF",
             "type": "cppdbg",
             "request": "launch",
@@ -133,7 +130,6 @@
         },
         {
             "name": "Debug WRF LETKF",
->>>>>>> 43fb1e95
             "type": "cppdbg",
             "request": "launch",
             "program": "${workspaceFolder}/build/bin/letkf",
@@ -260,17 +256,6 @@
             ]
         },
         {
-<<<<<<< HEAD
-            "name": "Debug obs_processing Example",
-            "type": "cppdbg",
-            "request": "launch",
-            "program": "${workspaceFolder}/build/bin/obs_processing",
-            "args": ["${workspaceFolder}/applications/obs_processing/config.yaml"],
-            "stopAtEntry": false,
-            "cwd": "${workspaceFolder}",
-            "console": "integratedTerminal",
-            "environment": [],
-=======
             "name": "Debug WRF TL/AD Checks",
             "type": "cppdbg",
             "request": "launch",
@@ -380,36 +365,23 @@
                     "value": "0"
                 }
             ],
->>>>>>> 43fb1e95
-            "externalConsole": false,
-            "MIMode": "gdb",
-            "miDebuggerPath": "C:/msys64/mingw64/bin/gdb.exe",
-            "setupCommands": [
-                {
-                    "description": "Enable pretty-printing for gdb",
-                    "text": "-enable-pretty-printing",
-                    "ignoreFailures": true
-                },
-                {
-                    "description": "Set breakpoint pending on",
-                    "text": "-gdb-set breakpoint pending on",
-                    "ignoreFailures": true
-                }
-            ]
-        },
-        {
-<<<<<<< HEAD
-            "name": "Debug readpb_config Example",
-            "type": "cppdbg",
-            "request": "launch",
-            "program": "${workspaceFolder}/build/bin/readpb_config",
-            "args": ["${workspaceFolder}/applications/obs_processing/prepbufr.gdas.2025050700.nr", "${workspaceFolder}/build/bin/prepbufr", "${workspaceFolder}/applications/obs_processing/prepbufr_config"],
-            "stopAtEntry": false,
-            "cwd": "${workspaceFolder}",
-            "console": "integratedTerminal",
-            "environment": [],
-            "externalConsole": false
-=======
+            "externalConsole": false,
+            "MIMode": "gdb",
+            "miDebuggerPath": "C:/msys64/mingw64/bin/gdb.exe",
+            "setupCommands": [
+                {
+                    "description": "Enable pretty-printing for gdb",
+                    "text": "-enable-pretty-printing",
+                    "ignoreFailures": true
+                },
+                {
+                    "description": "Set breakpoint pending on",
+                    "text": "-gdb-set breakpoint pending on",
+                    "ignoreFailures": true
+                }
+            ]
+        },
+        {
             "name": "Debug Simple LWEnKF",
             "type": "cppdbg",
             "request": "launch",
@@ -478,7 +450,6 @@
                 }
             ],
             "externalConsole": false,
->>>>>>> 43fb1e95
             "MIMode": "gdb",
             "miDebuggerPath": "C:/msys64/mingw64/bin/gdb.exe",
             "setupCommands": [
