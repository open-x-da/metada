--- conflicted
+++ resolved
@@ -1,12 +1,3 @@
-<<<<<<< HEAD
-
-if(BUILD_TESTING)
-  include(GoogleTest)
-
-  # Add test directories
-  add_subdirectory(framework/base)
-  add_subdirectory(framework/adapters)
-=======
 
 if(BUILD_TESTING)
   include(GoogleTest)
@@ -15,5 +6,4 @@
   add_subdirectory(framework/base)
   add_subdirectory(framework/algorithms)
   add_subdirectory(framework/adapters)
->>>>>>> 869ddda1
 endif()