/**
 * @file LETKFTest.cpp
 * @brief Unit tests for the Local Ensemble Transform Kalman Filter (LETKF)
 * implementation
 */

#include <gmock/gmock.h>
#include <gtest/gtest.h>

#include "Config.hpp"
#include "Ensemble.hpp"
#include "Geometry.hpp"
#include "LETKF.hpp"
#include "MockBackendTraits.hpp"
#include "ObsOperator.hpp"
#include "Observation.hpp"

using ::testing::Return;
using ::testing::ReturnRef;

namespace metada::tests {

/**
 * @brief Test fixture for LETKF tests
 *
 * Sets up mock data and components needed for testing the LETKF implementation:
 * - Mock ensemble data (3 elements)
 * - Mock observation data (2 elements)
 * - Mock covariance data (2x2 matrix)
 * - Configuration loaded from test_config.yaml
 * - Geometry instance initialized from config
 * - Ensemble instance with mock backend
 * - Observation instance with mock backend
 * - Observation operator instance with mock backend
 * - LETKF instance with 1.1 inflation factor
 */
class LETKFTest : public ::testing::Test {
 protected:
  void SetUp() override {
    // Setup mock data
<<<<<<< HEAD
    ens_size_ = 10;
    ensemble_data_ = std::vector<std::vector<double>>{
        {1.0, 2.0, 3.0},    {4.0, 5.0, 6.0},    {7.0, 8.0, 9.0},
        {10.0, 11.0, 12.0}, {13.0, 14.0, 15.0}, {16.0, 17.0, 18.0},
        {19.0, 20.0, 21.0}, {22.0, 23.0, 24.0}, {25.0, 26.0, 27.0},
        {28.0, 29.0, 30.0}};
=======
    ensemble_data_ = std::vector<std::vector<double>>{
        {1.0, 2.0, 3.0}, {4.0, 5.0, 6.0}, {7.0, 8.0, 9.0}};
>>>>>>> 0f199de8
    obs_data_ = std::vector<double>{1.5, 2.5};
    cov_data_ = std::vector<double>{0.1, 0.0, 0.0, 0.1};  // 2x2 matrix

    // Load configuration file from test directory
    auto test_dir = std::filesystem::path(__FILE__).parent_path();
    config_file_ = (test_dir / "test_config.yaml").string();

    // Create config and geometry
    config_ = std::make_unique<framework::Config<traits::MockBackendTag>>(
        config_file_);
    geometry_ =
        std::make_unique<framework::Geometry<traits::MockBackendTag>>(*config_);

    // Setup mock expectations for config
    ON_CALL(config_->backend(), Get("ensemble.size"))
        .WillByDefault(
            Return(framework::ConfigValue(static_cast<int>(ens_size_))));

    // Create adapter instances
    ensemble_ = std::make_unique<framework::Ensemble<traits::MockBackendTag>>(
        *config_, *geometry_);
    obs_ = std::make_unique<framework::Observation<traits::MockBackendTag>>(
        *config_);
    obs_op_ = std::make_unique<framework::ObsOperator<traits::MockBackendTag>>(
        *config_);

    // Setup mock expectations for ensemble member data
<<<<<<< HEAD
    for (size_t i = 0; i < ens_size_; ++i) {
      ensemble_->GetMember(i).backend().setVariables({"dummy"});
      ensemble_->GetMember(i).backend().setDimensions(
          "dummy", std::vector<size_t>{ensemble_data_[i].size()});
      ensemble_->GetMember(i).backend().setData(ensemble_data_[i]);
    }

    // setup mock expectations for observation data
    obs_->backend().setData(obs_data_);
=======
    for (size_t i = 0; i < ensemble_->Size(); ++i) {
      ensemble_->GetMember(i).backend().setData(ensemble_data_[i]);
    }

    // Setup mock expectations for observation data
    obs_->backend().setData(obs_data_);

    // Setup mock expectations for observation covariance data
>>>>>>> 0f199de8
    obs_->backend().setCovariance(cov_data_);

    // Create LETKF instance
    letkf_ = std::make_unique<framework::LETKF<traits::MockBackendTag>>(
        *ensemble_, *obs_, *obs_op_, 1.1);
  }

<<<<<<< HEAD
  size_t ens_size_;
=======
>>>>>>> 0f199de8
  std::vector<std::vector<double>> ensemble_data_;
  std::vector<double> obs_data_;
  std::vector<double> cov_data_;
  std::string config_file_;
  std::unique_ptr<framework::Config<traits::MockBackendTag>> config_;
  std::unique_ptr<framework::Geometry<traits::MockBackendTag>> geometry_;
  std::unique_ptr<framework::Ensemble<traits::MockBackendTag>> ensemble_;
  std::unique_ptr<framework::Observation<traits::MockBackendTag>> obs_;
  std::unique_ptr<framework::ObsOperator<traits::MockBackendTag>> obs_op_;
  std::unique_ptr<framework::LETKF<traits::MockBackendTag>> letkf_;
};

/**
 * @brief Test that LETKF constructor properly initializes the instance
 *
 * Verifies that the LETKF instance is created successfully with all required
 * components.
 */
TEST_F(LETKFTest, ConstructorInitializesCorrectly) {
  EXPECT_NE(letkf_, nullptr);
}

/**
 * @brief Test the LETKF analysis step
 *
 * Verifies that:
 * - The observation operator is called exactly 3 times (once per ensemble
 * member)
 * - The analysis step completes without errors
 */
TEST_F(LETKFTest, AnalyseUpdatesEnsemble) {
  // Setup expectations for the analysis step
  EXPECT_CALL(obs_op_->backend(), apply(::testing::_, ::testing::_))
      .Times(ens_size_);  // Once per ensemble member

  // Perform analysis
  letkf_->analyse();
}

/**
 * @brief Test LETKF analysis with empty ensemble
 *
 * Verifies that the analysis step handles an empty ensemble gracefully
 * without throwing any exceptions.
 */
TEST_F(LETKFTest, AnalyseHandlesEmptyEnsemble) {
  // Analysis should not crash with empty ensemble
  EXPECT_NO_THROW(letkf_->analyse());
}

/**
 * @brief Test LETKF analysis with zero inflation
 *
 * Verifies that:
 * - LETKF can be constructed with 0.0 inflation factor
 * - The observation operator is still called 3 times
 * - Analysis completes successfully without errors
 */
TEST_F(LETKFTest, AnalyseHandlesZeroInflation) {
  // Create LETKF with zero inflation
  letkf_ = std::make_unique<framework::LETKF<traits::MockBackendTag>>(
      *ensemble_, *obs_, *obs_op_, 0.0);

  // Setup expectations
  EXPECT_CALL(obs_op_->backend(), apply(::testing::_, ::testing::_))
      .Times(ens_size_);

  // Analysis should work with zero inflation
  EXPECT_NO_THROW(letkf_->analyse());
}

}  // namespace metada::tests<|MERGE_RESOLUTION|>--- conflicted
+++ resolved
@@ -38,17 +38,12 @@
  protected:
   void SetUp() override {
     // Setup mock data
-<<<<<<< HEAD
     ens_size_ = 10;
     ensemble_data_ = std::vector<std::vector<double>>{
         {1.0, 2.0, 3.0},    {4.0, 5.0, 6.0},    {7.0, 8.0, 9.0},
         {10.0, 11.0, 12.0}, {13.0, 14.0, 15.0}, {16.0, 17.0, 18.0},
         {19.0, 20.0, 21.0}, {22.0, 23.0, 24.0}, {25.0, 26.0, 27.0},
         {28.0, 29.0, 30.0}};
-=======
-    ensemble_data_ = std::vector<std::vector<double>>{
-        {1.0, 2.0, 3.0}, {4.0, 5.0, 6.0}, {7.0, 8.0, 9.0}};
->>>>>>> 0f199de8
     obs_data_ = std::vector<double>{1.5, 2.5};
     cov_data_ = std::vector<double>{0.1, 0.0, 0.0, 0.1};  // 2x2 matrix
 
@@ -76,7 +71,6 @@
         *config_);
 
     // Setup mock expectations for ensemble member data
-<<<<<<< HEAD
     for (size_t i = 0; i < ens_size_; ++i) {
       ensemble_->GetMember(i).backend().setVariables({"dummy"});
       ensemble_->GetMember(i).backend().setDimensions(
@@ -86,16 +80,6 @@
 
     // setup mock expectations for observation data
     obs_->backend().setData(obs_data_);
-=======
-    for (size_t i = 0; i < ensemble_->Size(); ++i) {
-      ensemble_->GetMember(i).backend().setData(ensemble_data_[i]);
-    }
-
-    // Setup mock expectations for observation data
-    obs_->backend().setData(obs_data_);
-
-    // Setup mock expectations for observation covariance data
->>>>>>> 0f199de8
     obs_->backend().setCovariance(cov_data_);
 
     // Create LETKF instance
@@ -103,10 +87,7 @@
         *ensemble_, *obs_, *obs_op_, 1.1);
   }
 
-<<<<<<< HEAD
   size_t ens_size_;
-=======
->>>>>>> 0f199de8
   std::vector<std::vector<double>> ensemble_data_;
   std::vector<double> obs_data_;
   std::vector<double> cov_data_;
