<<<<<<< HEAD
#include <gmock/gmock.h>

#include "Ensemble.hpp"
#include "MockConfig.hpp"
#include "MockState.hpp"
#include "State.hpp"
#include "utils/config/Config.hpp"

namespace metada::tests {

using ::testing::InSequence;
using ::testing::Invoke;
using ::testing::NiceMock;
using ::testing::Ref;
using ::testing::Return;
using ::testing::ReturnRef;

using StateType = framework::State<MockState>;
using Ensemble = framework::Ensemble<StateType>;

using ConfigType = framework::Config<MockConfig>;

class EnsembleTest : public ::testing::Test {
 protected:
  void SetUp() override {
    // Setup test data
    size_ = 3;
    dimensions_ = {10, 20};
    test_data_ = std::vector<double>(dimensions_[0] * dimensions_[1]);
    for (size_t i = 0; i < dimensions_[0] * dimensions_[1]; i++)
      test_data_[i] = i;
  }

  /**
   * @brief Clean up test data after each test
   *
   * Frees allocated test data array
   */
  void TearDown() override { test_data_.clear(); }

  ConfigType config_;
  std::vector<size_t> dimensions_;
  std::vector<double> test_data_;
  size_t size_;
};

// Test ensemble initialization
/*TEST_F(EnsembleTest, InitializationCreatesCorrectNumberOfMembers) {
  Ensemble ensemble(config_, size_);
  EXPECT_EQ(ensemble.getSize(), size_);
}*/

// Test member access
/*TEST_F(EnsembleTest, MemberAccessIsValid) {
  Ensemble ensemble(config_, size_);

  // Test access to all members
  for (size_t i = 0; i < size_; ++i) {
    EXPECT_CALL(ensemble.getMember(i).backend(), getDimensions())
        .WillOnce(ReturnRef(dimensions_));  // Return reference to vector
    EXPECT_EQ(ensemble.getMember(i).getDimensions(), dimensions_);
  }

  // Test const access
  const auto& const_ensemble = ensemble;
  EXPECT_NO_THROW(const_ensemble.getMember(0));
}*/

// Test mean computation
/*TEST_F(EnsembleTest, ComputeMean) {
  Ensemble ensemble(config_, size_);

  {
    InSequence seq;

    // Set up expectations for mean state
    EXPECT_CALL(ensemble.getMean().backend(), reset()).Times(1);

    for (size_t i = 0; i < size_; ++i) {
      EXPECT_CALL(ensemble.getMean().backend(),
                  add(testing::Ref(ensemble.getMember(i).backend())))
          .Times(1);
    }

    EXPECT_CALL(ensemble.getMean().backend(),
                multiply(1.0 / static_cast<double>(size_)))
        .Times(1);
  }

  EXPECT_NO_THROW(ensemble.computeMean());
}*/

// Test out of bounds access
/*TEST_F(EnsembleTest, OutOfBoundsAccessThrows) {
  Ensemble ensemble(config_, size_);
  EXPECT_THROW(ensemble.getMember(size_), std::out_of_range);
  EXPECT_THROW(ensemble.getPerturbation(size_), std::out_of_range);
}*/

// Test perturbation computation
/*TEST_F(EnsembleTest, ComputePerturbationsCreatesValidPerturbations) {
  Ensemble ensemble(config_, size_);

  // Test perturbation computation
  EXPECT_NO_THROW(ensemble.computePerturbations());
  EXPECT_NO_THROW(ensemble.getPerturbation(0));
}*/

=======
#include <gmock/gmock.h>

#include <filesystem>
#include <fstream>
#include <memory>
#include <string>

#include "Config.hpp"
#include "Ensemble.hpp"
#include "Logger.hpp"
#include "MockBackendTraits.hpp"
#include "State.hpp"

namespace metada::tests {

using namespace metada::framework;

using ::testing::_;
using ::testing::Return;

class EnsembleTest : public ::testing::Test {
 protected:
  void SetUp() override {
    // Create a temporary config file
    auto test_dir = std::filesystem::path(__FILE__).parent_path();
    config_file_ = (test_dir / "test_config.yaml").string();
    config_ = std::make_unique<Config<traits::MockBackendTag>>(config_file_);

    // Initialize the Logger singleton before creating any objects that use it
    Logger<traits::MockBackendTag>::Init(*config_);

    // Create test objects - we'll use a mock geometry through the adapter
    geometry_ = std::make_unique<Geometry<traits::MockBackendTag>>(*config_);
  }

  void TearDown() override {
    config_.reset();
    geometry_.reset();
    // Reset the Logger singleton after tests
    Logger<traits::MockBackendTag>::Reset();
  }

  std::string config_file_;
  std::unique_ptr<Config<traits::MockBackendTag>> config_;
  std::unique_ptr<Geometry<traits::MockBackendTag>> geometry_;
};

TEST_F(EnsembleTest, InitializationCreatesCorrectNumberOfMembers) {
  // The Ensemble constructor reads member configs from the config file
  // For testing, we expect it to create members based on available configs
  Ensemble ensemble(*config_, *geometry_);
  EXPECT_GT(ensemble.Size(), 0);
}

TEST_F(EnsembleTest, MemberAccessIsValid) {
  Ensemble ensemble(*config_, *geometry_);
  size_t size = ensemble.Size();

  if (size > 0) {
    EXPECT_NO_THROW(ensemble.GetMember(0));
    if (size > 1) {
      EXPECT_NO_THROW(ensemble.GetMember(size - 1));
    }
  }
}

TEST_F(EnsembleTest, MeanComputationIsLazy) {
  Ensemble ensemble(*config_, *geometry_);
  if (ensemble.Size() > 0) {
    // Mean should be computed on first access
    auto& mean = ensemble.Mean();
    EXPECT_TRUE(mean.isInitialized());
  }
}

TEST_F(EnsembleTest, MeanRecomputation) {
  Ensemble ensemble(*config_, *geometry_);
  if (ensemble.Size() > 0) {
    // Compute mean first time
    auto& mean1 = ensemble.Mean();
    // Force recomputation
    ensemble.RecomputeMean();
    auto& mean2 = ensemble.Mean();
    EXPECT_TRUE(mean1.isInitialized());
    EXPECT_TRUE(mean2.isInitialized());
  }
}

TEST_F(EnsembleTest, ConstMeanAccessThrowsIfNotComputed) {
  const Ensemble ensemble(*config_, *geometry_);
  if (ensemble.Size() > 0) {
    EXPECT_THROW(ensemble.Mean(), std::runtime_error);
  }
}

TEST_F(EnsembleTest, OutOfBoundsAccessThrows) {
  Ensemble ensemble(*config_, *geometry_);
  size_t size = ensemble.Size();
  EXPECT_THROW(ensemble.GetMember(size), std::out_of_range);
  EXPECT_THROW(ensemble.GetPerturbation(size), std::out_of_range);
}

TEST_F(EnsembleTest, PerturbationComputationIsLazy) {
  Ensemble ensemble(*config_, *geometry_);
  if (ensemble.Size() > 0) {
    // Perturbations should be computed on first access
    auto& pert = ensemble.GetPerturbation(0);
    EXPECT_TRUE(pert.isInitialized());
  }
}

TEST_F(EnsembleTest, PerturbationRecomputation) {
  Ensemble ensemble(*config_, *geometry_);
  if (ensemble.Size() > 0) {
    // Compute perturbations first time
    auto& pert1 = ensemble.GetPerturbation(0);
    // Force recomputation
    ensemble.RecomputePerturbations();
    auto& pert2 = ensemble.GetPerturbation(0);
    EXPECT_TRUE(pert1.isInitialized());
    EXPECT_TRUE(pert2.isInitialized());
  }
}

TEST_F(EnsembleTest, ConstPerturbationAccessThrowsIfNotComputed) {
  const Ensemble ensemble(*config_, *geometry_);
  if (ensemble.Size() > 0) {
    EXPECT_THROW(ensemble.GetPerturbation(0), std::runtime_error);
  }
}

>>>>>>> 869ddda1
}  // namespace metada::tests<|MERGE_RESOLUTION|>--- conflicted
+++ resolved
@@ -1,113 +1,3 @@
-<<<<<<< HEAD
-#include <gmock/gmock.h>
-
-#include "Ensemble.hpp"
-#include "MockConfig.hpp"
-#include "MockState.hpp"
-#include "State.hpp"
-#include "utils/config/Config.hpp"
-
-namespace metada::tests {
-
-using ::testing::InSequence;
-using ::testing::Invoke;
-using ::testing::NiceMock;
-using ::testing::Ref;
-using ::testing::Return;
-using ::testing::ReturnRef;
-
-using StateType = framework::State<MockState>;
-using Ensemble = framework::Ensemble<StateType>;
-
-using ConfigType = framework::Config<MockConfig>;
-
-class EnsembleTest : public ::testing::Test {
- protected:
-  void SetUp() override {
-    // Setup test data
-    size_ = 3;
-    dimensions_ = {10, 20};
-    test_data_ = std::vector<double>(dimensions_[0] * dimensions_[1]);
-    for (size_t i = 0; i < dimensions_[0] * dimensions_[1]; i++)
-      test_data_[i] = i;
-  }
-
-  /**
-   * @brief Clean up test data after each test
-   *
-   * Frees allocated test data array
-   */
-  void TearDown() override { test_data_.clear(); }
-
-  ConfigType config_;
-  std::vector<size_t> dimensions_;
-  std::vector<double> test_data_;
-  size_t size_;
-};
-
-// Test ensemble initialization
-/*TEST_F(EnsembleTest, InitializationCreatesCorrectNumberOfMembers) {
-  Ensemble ensemble(config_, size_);
-  EXPECT_EQ(ensemble.getSize(), size_);
-}*/
-
-// Test member access
-/*TEST_F(EnsembleTest, MemberAccessIsValid) {
-  Ensemble ensemble(config_, size_);
-
-  // Test access to all members
-  for (size_t i = 0; i < size_; ++i) {
-    EXPECT_CALL(ensemble.getMember(i).backend(), getDimensions())
-        .WillOnce(ReturnRef(dimensions_));  // Return reference to vector
-    EXPECT_EQ(ensemble.getMember(i).getDimensions(), dimensions_);
-  }
-
-  // Test const access
-  const auto& const_ensemble = ensemble;
-  EXPECT_NO_THROW(const_ensemble.getMember(0));
-}*/
-
-// Test mean computation
-/*TEST_F(EnsembleTest, ComputeMean) {
-  Ensemble ensemble(config_, size_);
-
-  {
-    InSequence seq;
-
-    // Set up expectations for mean state
-    EXPECT_CALL(ensemble.getMean().backend(), reset()).Times(1);
-
-    for (size_t i = 0; i < size_; ++i) {
-      EXPECT_CALL(ensemble.getMean().backend(),
-                  add(testing::Ref(ensemble.getMember(i).backend())))
-          .Times(1);
-    }
-
-    EXPECT_CALL(ensemble.getMean().backend(),
-                multiply(1.0 / static_cast<double>(size_)))
-        .Times(1);
-  }
-
-  EXPECT_NO_THROW(ensemble.computeMean());
-}*/
-
-// Test out of bounds access
-/*TEST_F(EnsembleTest, OutOfBoundsAccessThrows) {
-  Ensemble ensemble(config_, size_);
-  EXPECT_THROW(ensemble.getMember(size_), std::out_of_range);
-  EXPECT_THROW(ensemble.getPerturbation(size_), std::out_of_range);
-}*/
-
-// Test perturbation computation
-/*TEST_F(EnsembleTest, ComputePerturbationsCreatesValidPerturbations) {
-  Ensemble ensemble(config_, size_);
-
-  // Test perturbation computation
-  EXPECT_NO_THROW(ensemble.computePerturbations());
-  EXPECT_NO_THROW(ensemble.getPerturbation(0));
-}*/
-
-=======
 #include <gmock/gmock.h>
 
 #include <filesystem>
@@ -239,5 +129,4 @@
   }
 }
 
->>>>>>> 869ddda1
 }  // namespace metada::tests