--- conflicted
+++ resolved
@@ -1,4 +1,3 @@
-<<<<<<< HEAD
 /**
  * @file ModelTest.cpp
  * @brief Unit tests for the Model class template
@@ -37,216 +36,6 @@
 using ::testing::Throw;
 
 using framework::Config;
-using framework::Model;
-using framework::State;
-
-/**
- * @brief Test fixture for Model class template
- */
-class ModelTest : public ::testing::Test {
- protected:
-  std::string config_file_;
-  std::unique_ptr<Config<traits::MockBackendTag>> config_;
-
-  // Test objects
-  std::unique_ptr<Model<traits::MockBackendTag>> mockModel_;
-
-  void SetUp() override {
-    // Create and configure the mock model
-    auto test_dir = std::filesystem::path(__FILE__).parent_path();
-    config_file_ = (test_dir / "test_config.yaml").string();
-    config_ = std::make_unique<Config<traits::MockBackendTag>>(config_file_);
-    mockModel_ = std::make_unique<Model<traits::MockBackendTag>>(*config_);
-  }
-
-  void TearDown() override {
-    // Clean up
-    config_.reset();
-    mockModel_.reset();
-  }
-};
-
-/**
- * @brief Test construction and initialization
- */
-TEST_F(ModelTest, ConstructAndInitialize) {
-  // Create model
-  Model<traits::MockBackendTag> model(*config_);
-
-  // Verify the model is not initialized yet
-  EXPECT_FALSE(model.isInitialized());
-
-  // Setup expectations
-  EXPECT_CALL(model.backend(), initialize(_));
-
-  // Initialize the model
-  model.initialize(*config_);
-
-  // Setup expectations
-  EXPECT_CALL(model.backend(), isInitialized()).WillOnce(Return(true));
-
-  // Verify the model is now initialized
-  EXPECT_TRUE(model.isInitialized());
-}
-
-/**
- * @brief Test model execution
- */
-TEST_F(ModelTest, ModelExecution) {
-  // Create model and mock states
-  Model<traits::MockBackendTag> model(*config_);
-  State<traits::MockBackendTag> initialState(*config_);
-  State<traits::MockBackendTag> finalState(*config_);
-
-  // Setup expectations for initialization
-  EXPECT_CALL(model.backend(), initialize(_));
-
-  // Initialize the model
-  model.initialize(*config_);
-
-  // Setup expectations for isInitialized
-  EXPECT_CALL(model.backend(), isInitialized()).WillOnce(Return(true));
-
-  // Setup expectations for run
-  EXPECT_CALL(model.backend(), run(_, _));
-
-  // Run the model
-  model.run(initialState, finalState);
-}
-
-/**
- * @brief Test error handling on initialization
- */
-TEST_F(ModelTest, InitializationError) {
-  // Create model
-  Model<traits::MockBackendTag> model(*config_);
-
-  // Setup expectations to throw on initialize
-  EXPECT_CALL(model.backend(), initialize(_))
-      .WillOnce(Throw(std::runtime_error("Initialization error")));
-
-  // Expect exception on initialize
-  EXPECT_THROW(model.initialize(*config_), std::runtime_error);
-  EXPECT_FALSE(model.isInitialized());
-}
-
-/**
- * @brief Test error handling on run
- */
-TEST_F(ModelTest, RunError) {
-  // Create model and mock states
-  Model<traits::MockBackendTag> model(*config_);
-  State<traits::MockBackendTag> initialState(*config_);
-  State<traits::MockBackendTag> finalState(*config_);
-
-  // Initialize the model
-  EXPECT_CALL(model.backend(), initialize(_));
-  model.initialize(*config_);
-
-  // Setup expectations for isInitialized
-  EXPECT_CALL(model.backend(), isInitialized()).WillOnce(Return(true));
-
-  // Setup expectations to throw on run
-  EXPECT_CALL(model.backend(), run(_, _))
-      .WillOnce(Throw(std::runtime_error("Run error")));
-
-  // Expect exception on run
-  EXPECT_THROW(model.run(initialState, finalState), std::runtime_error);
-}
-
-/**
- * @brief Test model finalization
- */
-TEST_F(ModelTest, Finalization) {
-  // Create model
-  Model<traits::MockBackendTag> model(*config_);
-
-  // First initialize the model
-  EXPECT_CALL(model.backend(), initialize(_));
-  model.initialize(*config_);
-
-  // Setup expectations for isInitialized
-  EXPECT_CALL(model.backend(), isInitialized())
-      .WillOnce(Return(true))
-      .WillOnce(Return(true));
-
-  // Verify the model is now initialized
-  EXPECT_TRUE(model.isInitialized());
-
-  // Setup expectations for finalize
-  EXPECT_CALL(model.backend(), finalize());
-
-  // Finalize the model
-  model.finalize();
-
-  // Setup expectations for isInitialized
-  EXPECT_CALL(model.backend(), isInitialized()).WillOnce(Return(false));
-
-  // Verify the model is no longer initialized
-  EXPECT_FALSE(model.isInitialized());
-}
-
-/**
- * @brief Test error handling during finalization
- */
-TEST_F(ModelTest, FinalizationError) {
-  // Create model
-  Model<traits::MockBackendTag> model(*config_);
-
-  // First initialize the model
-  EXPECT_CALL(model.backend(), initialize(_));
-  model.initialize(*config_);
-
-  // Setup expectations for isInitialized
-  EXPECT_CALL(model.backend(), isInitialized()).WillOnce(Return(true));
-
-  // Setup expectations for finalize to throw
-  EXPECT_CALL(model.backend(), finalize())
-      .WillOnce(Throw(std::runtime_error("Finalization error")));
-
-  // Expect exception on finalize
-  EXPECT_THROW(model.finalize(), std::runtime_error);
-}
-
-=======
-/**
- * @file ModelTest.cpp
- * @brief Unit tests for the Model class template
- * @ingroup tests
- * @author Metada Framework Team
- *
- * This test suite verifies the functionality of the Model class template,
- * which provides a generic interface for model implementations.
- *
- * The tests cover:
- * - Construction and initialization
- * - Parameter management
- * - Model execution
- * - Error handling
- */
-
-#include <gmock/gmock.h>
-#include <gtest/gtest.h>
-
-#include <memory>
-#include <string>
-
-#include "Config.hpp"
-#include "MockBackendTraits.hpp"
-#include "Model.hpp"
-#include "State.hpp"
-
-namespace metada::tests {
-
-using ::testing::_;
-using ::testing::AtLeast;
-using ::testing::Eq;
-using ::testing::NiceMock;
-using ::testing::Return;
-using ::testing::ReturnRef;
-using ::testing::Throw;
-
-using framework::Config;
 using framework::Geometry;
 using framework::Model;
 using framework::State;
@@ -422,5 +211,4 @@
   EXPECT_THROW(model.finalize(), std::runtime_error);
 }
 
->>>>>>> 97c5379c
 }  // namespace metada::tests