--- conflicted
+++ resolved
@@ -25,11 +25,8 @@
 #include "../backends/gmock/MockModel.hpp"
 #include "../backends/gmock/MockObservation.hpp"
 #include "../backends/gmock/MockObsOperator.hpp"
-<<<<<<< HEAD
 #include "../backends/gmock/MockObsIO.hpp"
-=======
 #include "../backends/gmock/MockBackgroundErrorCovariance.hpp"
->>>>>>> 43fb1e95
 
 namespace metada::traits {
 
@@ -82,18 +79,15 @@
 
   /** @brief Mock observation operator backend implementation for testing */
   using ObsOperatorBackend = backends::gmock::MockObsOperator<ConfigBackend, StateBackend, ObservationBackend>;
-<<<<<<< HEAD
   
   /** @brief Mock implementation of observation I/O backend */
   using ObsIOBackend = backends::gmock::MockObsIO<ConfigBackend>;
-=======
 
   /** @brief Mock ensemble backend implementation for testing */
   using EnsembleBackend = backends::gmock::MockEnsemble<ConfigBackend, GeometryBackend>;
 
   /** @brief Mock background error covariance backend implementation for testing */
   using BackgroundErrorCovarianceBackend = backends::gmock::MockBackgroundErrorCovariance;
->>>>>>> 43fb1e95
 };
 
 } // namespace metada::traits