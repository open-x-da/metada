--- conflicted
+++ resolved
@@ -1,36 +1,3 @@
-<<<<<<< HEAD
-# Create JSON config backend library
-add_library(config_json
-    JsonConfig.cpp)
-
-# Set include directories
-target_include_directories(config_json
-    PUBLIC
-        $<BUILD_INTERFACE:${CMAKE_CURRENT_SOURCE_DIR}>)
-
-# Link dependencies
-target_link_libraries(config_json
-    PUBLIC
-        metada::framework::adapters
-        metada::framework::interfaces
-        nlohmann_json::nlohmann_json)
-
-# Add precompiled headers if enabled
-if(USE_PRECOMPILED_HEADERS)
-    # Add standard C++ headers 
-    metada_add_std_precompiled_headers(config_json PRIVATE)
-    
-    # Add project-specific headers
-    target_precompile_headers(config_json
-        PRIVATE 
-        <nlohmann/json.hpp>
-    )
-endif()
-
-# Add format target
-AddFormatTarget(config_json
-    ${CMAKE_CURRENT_SOURCE_DIR})
-=======
 # Create JSON config backend library
 add_library(config_json
     JsonConfig.cpp)
@@ -60,5 +27,4 @@
 
 # Add format target
 AddFormatTarget(config_json
-    ${CMAKE_CURRENT_SOURCE_DIR})
->>>>>>> 869ddda1
+    ${CMAKE_CURRENT_SOURCE_DIR})