<<<<<<< HEAD
#pragma once

#include <nlohmann/json.hpp>
#include <string>
#include <vector>

#include "../utils.hpp"
#include "common/utils/config/ConfigValue.hpp"

namespace metada::backends::config {

using framework::ConfigValue;

/**
 * @brief JSON configuration backend implementation
 *
 * This class implements the configuration backend contract using nlohmann::json
 * as the underlying storage format. It provides functionality to load, access,
 * modify and save configuration data in JSON format.
 *
 * The configuration data is stored in a hierarchical structure where keys use
 * dot notation to access nested values. For example, "database.host" would
 * access the "host" field within the "database" object.
 *
 * Features:
 * - Loading from JSON files and strings
 * - Saving to JSON files
 * - Accessing nested values with dot notation
 * - Type-safe value retrieval and storage
 * - Support for all ConfigValue types
 * - Thread-safe operations
 *
 * Example usage:
 * @code
 * JsonConfig config("config.json");
 *
 * // Get values
 * auto host = config.Get("database.host").AsString();
 * auto port = config.Get("database.port").AsInt();
 *
 * // Set values
 * config.Set("database.user", ConfigValue("admin"));
 * config.Set("database.timeout", ConfigValue(30));
 *
 * config.SaveToFile("updated_config.json");
 * @endcode
 *
 * Supported value types:
 * - Boolean
 * - Integer
 * - Float
 * - String
 * - Arrays of the above types
 *
 * This implementation satisfies the ConfigBackendType concept required by
 * the framework's Config template class.
 *
 * @see nlohmann::json JSON library used for implementation
 * @see framework::ConfigValue The variant type used to store configuration
 * values
 * @see framework::ConfigBackendType The concept this class satisfies
 */
class JsonConfig {
 public:
  /** @brief Default constructor */
  JsonConfig() : root_(nlohmann::json::object()) {}

  /** @brief Default destructor */
  ~JsonConfig() = default;

  /**
   * @brief Disable copy constructor
   */
  JsonConfig(const JsonConfig&) = delete;

  /**
   * @brief Disable copy assignment operator
   */
  JsonConfig& operator=(const JsonConfig&) = delete;

  /**
   * @brief Move constructor
   */
  JsonConfig(JsonConfig&& other) noexcept : root_(std::move(other.root_)) {}

  /**
   * @brief Move assignment operator
   */
  JsonConfig& operator=(JsonConfig&& other) noexcept {
    root_ = std::move(other.root_);
    return *this;
  }

  /**
   * @brief Constructor that loads configuration from a file
   * @param filename Path to the JSON configuration file
   * @throws std::runtime_error If loading fails
   */
  explicit JsonConfig(const std::string& filename) { LoadFromFile(filename); }

  /**
   * @brief Load configuration from a JSON file
   * @param filename Path to the JSON configuration file
   * @return true if loading was successful, false otherwise
   * @throws std::runtime_error if file cannot be opened or contains invalid
   * JSON
   */
  bool LoadFromFile(const std::string& filename);

  /**
   * @brief Load configuration from a JSON string
   * @param content String containing JSON configuration data
   * @return true if loading was successful, false otherwise
   * @throws std::runtime_error if content contains invalid JSON
   */
  bool LoadFromString(const std::string& content);

  /**
   * @brief Get a value from the configuration
   * @param key Dot-separated path to the configuration value (e.g.
   * "database.host")
   * @return ConfigValue containing the requested value
   * @throws std::runtime_error if the key doesn't exist or value type is not
   * supported
   */
  ConfigValue Get(const std::string& key) const;

  /**
   * @brief Set a value in the configuration
   * @param key Dot-separated path where to store the value (e.g.
   * "database.port")
   * @param value ConfigValue to store
   * @throws std::runtime_error if the key path is invalid or value type is not
   * supported
   */
  void Set(const std::string& key, const ConfigValue& value);

  /**
   * @brief Check if a key exists in the configuration
   * @param key Dot-separated path to check (e.g. "database.password")
   * @return true if the key exists, false otherwise
   */
  bool HasKey(const std::string& key) const;

  /**
   * @brief Save configuration to a JSON file
   * @param filename Path where to save the configuration
   * @return true if saving was successful, false otherwise
   * @throws std::runtime_error if file cannot be created or written to
   */
  bool SaveToFile(const std::string& filename) const;

  /**
   * @brief Get configuration as a JSON string
   * @return String containing the JSON representation of the configuration
   * @throws std::runtime_error if serialization fails
   */
  std::string ToString() const;

  /**
   * @brief Clear all configuration data
   * Resets the configuration to an empty state
   */
  void Clear();

  /**
   * @brief Create a new JsonConfig object representing a subsection
   *
   * @param key Dot-separated path to the subsection
   * @return A new JsonConfig object representing the subsection
   */
  JsonConfig CreateSubsection(const std::string& key) const {
    JsonConfig subsection;
    subsection.root_ = GetJsonRef(root_, key);
    return subsection;
  }

 private:
  /** @brief Root JSON node storing the configuration data */
  nlohmann::json root_;

  /**
   * @brief Get a reference to a JSON value at the specified path
   * @param j The JSON object to traverse
   * @param key Dot-separated path to the desired value
   * @return Reference to the JSON value at the specified path
   * @throws std::runtime_error if the path is invalid or contains invalid
   * characters
   */
  nlohmann::json& GetJsonRef(nlohmann::json& j, const std::string& key);

  /**
   * @brief Get a const reference to a JSON value at the specified path
   * @param j The JSON object to traverse
   * @param key Dot-separated path to the desired value
   * @return Const reference to the JSON value at the specified path
   * @throws std::runtime_error if the path is invalid or value doesn't
   * exist
   */
  const nlohmann::json& GetJsonRef(const nlohmann::json& j,
                                   const std::string& key) const;

  /**
   * @brief Convert a JSON value to a ConfigValue
   * @param j The JSON value to convert
   * @return ConfigValue containing the converted value
   * @throw std::runtime_error if the JSON value type is not supported
   */
  static ConfigValue JsonToConfigValue(const nlohmann::json& j);

  /**
   * @brief Convert a ConfigValue to a JSON value
   * @param value The ConfigValue to convert
   * @return nlohmann::json containing the converted value
   */
  static nlohmann::json ConfigValueToJson(const ConfigValue& value);
};

=======
#pragma once

#include <nlohmann/json.hpp>
#include <string>
#include <vector>

#include "../utils.hpp"
#include "ConfigValue.hpp"

namespace metada::backends::config {

using framework::ConfigValue;

/**
 * @brief JSON configuration backend implementation
 *
 * This class implements the configuration backend contract using nlohmann::json
 * as the underlying storage format. It provides functionality to load, access,
 * modify and save configuration data in JSON format.
 *
 * The configuration data is stored in a hierarchical structure where keys use
 * dot notation to access nested values. For example, "database.host" would
 * access the "host" field within the "database" object.
 *
 * Features:
 * - Loading from JSON files and strings
 * - Saving to JSON files
 * - Accessing nested values with dot notation
 * - Type-safe value retrieval and storage
 * - Support for all ConfigValue types
 * - Thread-safe operations
 *
 * Example usage:
 * @code
 * JsonConfig config("config.json");
 *
 * // Get values
 * auto host = config.Get("database.host").AsString();
 * auto port = config.Get("database.port").AsInt();
 *
 * // Set values
 * config.Set("database.user", ConfigValue("admin"));
 * config.Set("database.timeout", ConfigValue(30));
 *
 * config.SaveToFile("updated_config.json");
 * @endcode
 *
 * Supported value types:
 * - Boolean
 * - Integer
 * - Float
 * - String
 * - Arrays of the above types
 *
 * This implementation satisfies the ConfigBackendType concept required by
 * the framework's Config template class.
 *
 * @see nlohmann::json JSON library used for implementation
 * @see framework::ConfigValue The variant type used to store configuration
 * values
 * @see framework::ConfigBackendType The concept this class satisfies
 */
class JsonConfig {
 public:
  /** @brief Default constructor */
  JsonConfig() : root_(nlohmann::json::object()) {}

  /** @brief Default destructor */
  ~JsonConfig() = default;

  /**
   * @brief Disable copy constructor
   */
  JsonConfig(const JsonConfig&) = delete;

  /**
   * @brief Disable copy assignment operator
   */
  JsonConfig& operator=(const JsonConfig&) = delete;

  /**
   * @brief Move constructor
   */
  JsonConfig(JsonConfig&& other) noexcept : root_(std::move(other.root_)) {}

  /**
   * @brief Move assignment operator
   */
  JsonConfig& operator=(JsonConfig&& other) noexcept {
    root_ = std::move(other.root_);
    return *this;
  }

  /**
   * @brief Constructor that loads configuration from a file
   * @param filename Path to the JSON configuration file
   * @throws std::runtime_error If loading fails
   */
  explicit JsonConfig(const std::string& filename) { LoadFromFile(filename); }

  /**
   * @brief Constructor that loads configuration from a ConfigMap
   * @param map ConfigMap containing the configuration data
   */
  explicit JsonConfig(const framework::ConfigMap& map);

  /**
   * @brief Load configuration from a JSON file
   * @param filename Path to the JSON configuration file
   * @return true if loading was successful, false otherwise
   * @throws std::runtime_error if file cannot be opened or contains invalid
   * JSON
   */
  bool LoadFromFile(const std::string& filename);

  /**
   * @brief Load configuration from a JSON string
   * @param content String containing JSON configuration data
   * @return true if loading was successful, false otherwise
   * @throws std::runtime_error if content contains invalid JSON
   */
  bool LoadFromString(const std::string& content);

  /**
   * @brief Get a value from the configuration
   * @param key Dot-separated path to the configuration value (e.g.
   * "database.host")
   * @return ConfigValue containing the requested value
   * @throws std::runtime_error if the key doesn't exist or value type is not
   * supported
   */
  ConfigValue Get(const std::string& key) const;

  /**
   * @brief Set a value in the configuration
   * @param key Dot-separated path where to store the value (e.g.
   * "database.port")
   * @param value ConfigValue to store
   * @throws std::runtime_error if the key path is invalid or value type is not
   * supported
   */
  void Set(const std::string& key, const ConfigValue& value);

  /**
   * @brief Check if a key exists in the configuration
   * @param key Dot-separated path to check (e.g. "database.password")
   * @return true if the key exists, false otherwise
   */
  bool HasKey(const std::string& key) const;

  /**
   * @brief Save configuration to a JSON file
   * @param filename Path where to save the configuration
   * @return true if saving was successful, false otherwise
   * @throws std::runtime_error if file cannot be created or written to
   */
  bool SaveToFile(const std::string& filename) const;

  /**
   * @brief Get configuration as a JSON string
   * @return String containing the JSON representation of the configuration
   * @throws std::runtime_error if serialization fails
   */
  std::string ToString() const;

  /**
   * @brief Clear all configuration data
   * Resets the configuration to an empty state
   */
  void Clear();

  /**
   * @brief Create a new JsonConfig object representing a subsection
   *
   * @param key Dot-separated path to the subsection
   * @return A new JsonConfig object representing the subsection
   */
  JsonConfig CreateSubsection(const std::string& key) const {
    JsonConfig subsection;
    subsection.root_ = GetJsonRef(root_, key);
    return subsection;
  }

 private:
  /** @brief Root JSON node storing the configuration data */
  nlohmann::json root_;

  /**
   * @brief Get a reference to a JSON value at the specified path
   * @param j The JSON object to traverse
   * @param key Dot-separated path to the desired value
   * @return Reference to the JSON value at the specified path
   * @throws std::runtime_error if the path is invalid or contains invalid
   * characters
   */
  nlohmann::json& GetJsonRef(nlohmann::json& j, const std::string& key);

  /**
   * @brief Get a const reference to a JSON value at the specified path
   * @param j The JSON object to traverse
   * @param key Dot-separated path to the desired value
   * @return Const reference to the JSON value at the specified path
   * @throws std::runtime_error if the path is invalid or value doesn't
   * exist
   */
  const nlohmann::json& GetJsonRef(const nlohmann::json& j,
                                   const std::string& key) const;

  /**
   * @brief Convert a JSON value to a ConfigValue
   * @param j The JSON value to convert
   * @return ConfigValue containing the converted value
   * @throw std::runtime_error if the JSON value type is not supported
   */
  static ConfigValue JsonToConfigValue(const nlohmann::json& j);

  /**
   * @brief Convert a ConfigValue to a JSON value
   * @param value The ConfigValue to convert
   * @return nlohmann::json containing the converted value
   */
  static nlohmann::json ConfigValueToJson(const ConfigValue& value);
};

>>>>>>> 869ddda1
}  // namespace metada::backends::config<|MERGE_RESOLUTION|>--- conflicted
+++ resolved
@@ -1,4 +1,3 @@
-<<<<<<< HEAD
 #pragma once
 
 #include <nlohmann/json.hpp>
@@ -6,7 +5,7 @@
 #include <vector>
 
 #include "../utils.hpp"
-#include "common/utils/config/ConfigValue.hpp"
+#include "ConfigValue.hpp"
 
 namespace metada::backends::config {
 
@@ -100,6 +99,12 @@
   explicit JsonConfig(const std::string& filename) { LoadFromFile(filename); }
 
   /**
+   * @brief Constructor that loads configuration from a ConfigMap
+   * @param map ConfigMap containing the configuration data
+   */
+  explicit JsonConfig(const framework::ConfigMap& map);
+
+  /**
    * @brief Load configuration from a JSON file
    * @param filename Path to the JSON configuration file
    * @return true if loading was successful, false otherwise
@@ -217,230 +222,4 @@
   static nlohmann::json ConfigValueToJson(const ConfigValue& value);
 };
 
-=======
-#pragma once
-
-#include <nlohmann/json.hpp>
-#include <string>
-#include <vector>
-
-#include "../utils.hpp"
-#include "ConfigValue.hpp"
-
-namespace metada::backends::config {
-
-using framework::ConfigValue;
-
-/**
- * @brief JSON configuration backend implementation
- *
- * This class implements the configuration backend contract using nlohmann::json
- * as the underlying storage format. It provides functionality to load, access,
- * modify and save configuration data in JSON format.
- *
- * The configuration data is stored in a hierarchical structure where keys use
- * dot notation to access nested values. For example, "database.host" would
- * access the "host" field within the "database" object.
- *
- * Features:
- * - Loading from JSON files and strings
- * - Saving to JSON files
- * - Accessing nested values with dot notation
- * - Type-safe value retrieval and storage
- * - Support for all ConfigValue types
- * - Thread-safe operations
- *
- * Example usage:
- * @code
- * JsonConfig config("config.json");
- *
- * // Get values
- * auto host = config.Get("database.host").AsString();
- * auto port = config.Get("database.port").AsInt();
- *
- * // Set values
- * config.Set("database.user", ConfigValue("admin"));
- * config.Set("database.timeout", ConfigValue(30));
- *
- * config.SaveToFile("updated_config.json");
- * @endcode
- *
- * Supported value types:
- * - Boolean
- * - Integer
- * - Float
- * - String
- * - Arrays of the above types
- *
- * This implementation satisfies the ConfigBackendType concept required by
- * the framework's Config template class.
- *
- * @see nlohmann::json JSON library used for implementation
- * @see framework::ConfigValue The variant type used to store configuration
- * values
- * @see framework::ConfigBackendType The concept this class satisfies
- */
-class JsonConfig {
- public:
-  /** @brief Default constructor */
-  JsonConfig() : root_(nlohmann::json::object()) {}
-
-  /** @brief Default destructor */
-  ~JsonConfig() = default;
-
-  /**
-   * @brief Disable copy constructor
-   */
-  JsonConfig(const JsonConfig&) = delete;
-
-  /**
-   * @brief Disable copy assignment operator
-   */
-  JsonConfig& operator=(const JsonConfig&) = delete;
-
-  /**
-   * @brief Move constructor
-   */
-  JsonConfig(JsonConfig&& other) noexcept : root_(std::move(other.root_)) {}
-
-  /**
-   * @brief Move assignment operator
-   */
-  JsonConfig& operator=(JsonConfig&& other) noexcept {
-    root_ = std::move(other.root_);
-    return *this;
-  }
-
-  /**
-   * @brief Constructor that loads configuration from a file
-   * @param filename Path to the JSON configuration file
-   * @throws std::runtime_error If loading fails
-   */
-  explicit JsonConfig(const std::string& filename) { LoadFromFile(filename); }
-
-  /**
-   * @brief Constructor that loads configuration from a ConfigMap
-   * @param map ConfigMap containing the configuration data
-   */
-  explicit JsonConfig(const framework::ConfigMap& map);
-
-  /**
-   * @brief Load configuration from a JSON file
-   * @param filename Path to the JSON configuration file
-   * @return true if loading was successful, false otherwise
-   * @throws std::runtime_error if file cannot be opened or contains invalid
-   * JSON
-   */
-  bool LoadFromFile(const std::string& filename);
-
-  /**
-   * @brief Load configuration from a JSON string
-   * @param content String containing JSON configuration data
-   * @return true if loading was successful, false otherwise
-   * @throws std::runtime_error if content contains invalid JSON
-   */
-  bool LoadFromString(const std::string& content);
-
-  /**
-   * @brief Get a value from the configuration
-   * @param key Dot-separated path to the configuration value (e.g.
-   * "database.host")
-   * @return ConfigValue containing the requested value
-   * @throws std::runtime_error if the key doesn't exist or value type is not
-   * supported
-   */
-  ConfigValue Get(const std::string& key) const;
-
-  /**
-   * @brief Set a value in the configuration
-   * @param key Dot-separated path where to store the value (e.g.
-   * "database.port")
-   * @param value ConfigValue to store
-   * @throws std::runtime_error if the key path is invalid or value type is not
-   * supported
-   */
-  void Set(const std::string& key, const ConfigValue& value);
-
-  /**
-   * @brief Check if a key exists in the configuration
-   * @param key Dot-separated path to check (e.g. "database.password")
-   * @return true if the key exists, false otherwise
-   */
-  bool HasKey(const std::string& key) const;
-
-  /**
-   * @brief Save configuration to a JSON file
-   * @param filename Path where to save the configuration
-   * @return true if saving was successful, false otherwise
-   * @throws std::runtime_error if file cannot be created or written to
-   */
-  bool SaveToFile(const std::string& filename) const;
-
-  /**
-   * @brief Get configuration as a JSON string
-   * @return String containing the JSON representation of the configuration
-   * @throws std::runtime_error if serialization fails
-   */
-  std::string ToString() const;
-
-  /**
-   * @brief Clear all configuration data
-   * Resets the configuration to an empty state
-   */
-  void Clear();
-
-  /**
-   * @brief Create a new JsonConfig object representing a subsection
-   *
-   * @param key Dot-separated path to the subsection
-   * @return A new JsonConfig object representing the subsection
-   */
-  JsonConfig CreateSubsection(const std::string& key) const {
-    JsonConfig subsection;
-    subsection.root_ = GetJsonRef(root_, key);
-    return subsection;
-  }
-
- private:
-  /** @brief Root JSON node storing the configuration data */
-  nlohmann::json root_;
-
-  /**
-   * @brief Get a reference to a JSON value at the specified path
-   * @param j The JSON object to traverse
-   * @param key Dot-separated path to the desired value
-   * @return Reference to the JSON value at the specified path
-   * @throws std::runtime_error if the path is invalid or contains invalid
-   * characters
-   */
-  nlohmann::json& GetJsonRef(nlohmann::json& j, const std::string& key);
-
-  /**
-   * @brief Get a const reference to a JSON value at the specified path
-   * @param j The JSON object to traverse
-   * @param key Dot-separated path to the desired value
-   * @return Const reference to the JSON value at the specified path
-   * @throws std::runtime_error if the path is invalid or value doesn't
-   * exist
-   */
-  const nlohmann::json& GetJsonRef(const nlohmann::json& j,
-                                   const std::string& key) const;
-
-  /**
-   * @brief Convert a JSON value to a ConfigValue
-   * @param j The JSON value to convert
-   * @return ConfigValue containing the converted value
-   * @throw std::runtime_error if the JSON value type is not supported
-   */
-  static ConfigValue JsonToConfigValue(const nlohmann::json& j);
-
-  /**
-   * @brief Convert a ConfigValue to a JSON value
-   * @param value The ConfigValue to convert
-   * @return nlohmann::json containing the converted value
-   */
-  static nlohmann::json ConfigValueToJson(const ConfigValue& value);
-};
-
->>>>>>> 869ddda1
 }  // namespace metada::backends::config