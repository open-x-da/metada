<<<<<<< HEAD
# Logger backend selection
#
# Supports Google Glog or basic console logging.
# Console logger is used as fallback if Glog is not available.

if(NOT DEFINED LOGGER_BACKEND)
    if(Glog_FOUND)
        set(LOGGER_BACKEND "GLOG" CACHE STRING "Select logger backend (GLOG or CONSOLE)")
        set_property(CACHE LOGGER_BACKEND PROPERTY STRINGS "GLOG" "CONSOLE")
    else()
        set(LOGGER_BACKEND "CONSOLE" CACHE STRING "Select logger backend")
    endif()
else()
    # Validate user-selected backend
    string(TOUPPER ${LOGGER_BACKEND} LOGGER_BACKEND_UPPER)
    if(LOGGER_BACKEND_UPPER STREQUAL "GLOG" AND NOT Glog_FOUND)
        message(FATAL_ERROR "GLOG logger backend requested but Glog is not available")
    elseif(NOT LOGGER_BACKEND_UPPER STREQUAL "GLOG" AND NOT LOGGER_BACKEND_UPPER STREQUAL "CONSOLE")
        message(FATAL_ERROR "Invalid logger backend: ${LOGGER_BACKEND}. Valid options are: GLOG, CONSOLE")
    endif()
    
    # Normalize backend name
    set(LOGGER_BACKEND ${LOGGER_BACKEND_UPPER})
endif()

# Create an internal logger interface target
add_library(logger_backend INTERFACE)

# Add the selected backend as a dependency
string(TOLOWER ${LOGGER_BACKEND} LOGGER_BACKEND_LOWER)
add_subdirectory(${LOGGER_BACKEND_LOWER})

# Link the selected backend to the interface library
target_link_libraries(logger_backend
    INTERFACE
        logger_${LOGGER_BACKEND_LOWER}
=======
# Logger backend selection
#
# Supports ng-log, Google Glog, or basic console logging.
# Console logger is used as fallback if ng-log or Glog is not available.

if(NOT DEFINED LOGGER_BACKEND)
    if(nglog_FOUND)
        set(LOGGER_BACKEND "NGLOG" CACHE STRING "Select logger backend (NGLOG, GLOG, or CONSOLE)")
        set_property(CACHE LOGGER_BACKEND PROPERTY STRINGS "NGLOG" "GLOG" "CONSOLE")
    elseif(Glog_FOUND)
        set(LOGGER_BACKEND "GLOG" CACHE STRING "Select logger backend (GLOG or CONSOLE)")
        set_property(CACHE LOGGER_BACKEND PROPERTY STRINGS "GLOG" "CONSOLE")
    else()
        set(LOGGER_BACKEND "CONSOLE" CACHE STRING "Select logger backend")
    endif()
else()
    # Validate user-selected backend
    string(TOUPPER ${LOGGER_BACKEND} LOGGER_BACKEND_UPPER)
    if(LOGGER_BACKEND_UPPER STREQUAL "NGLOG" AND NOT ng-log_FOUND)
        message(FATAL_ERROR "NGLOG logger backend requested but nglog is not available")
    elseif(LOGGER_BACKEND_UPPER STREQUAL "GLOG" AND NOT Glog_FOUND)
        message(FATAL_ERROR "GLOG logger backend requested but Glog is not available")
    elseif(NOT LOGGER_BACKEND_UPPER STREQUAL "NGLOG" AND NOT LOGGER_BACKEND_UPPER STREQUAL "GLOG" AND NOT LOGGER_BACKEND_UPPER STREQUAL "CONSOLE")
        message(FATAL_ERROR "Invalid logger backend: ${LOGGER_BACKEND}. Valid options are: NGLOG, GLOG, CONSOLE")
    endif()
    set(LOGGER_BACKEND ${LOGGER_BACKEND_UPPER})
endif()

# Create an internal logger interface target
add_library(logger_backend INTERFACE)

# Add the selected backend as a dependency
string(TOLOWER ${LOGGER_BACKEND} LOGGER_BACKEND_LOWER)
add_subdirectory(${LOGGER_BACKEND_LOWER})

# Link the selected backend to the interface library
target_link_libraries(logger_backend
    INTERFACE
        logger_${LOGGER_BACKEND_LOWER}
>>>>>>> 869ddda1
)<|MERGE_RESOLUTION|>--- conflicted
+++ resolved
@@ -1,41 +1,3 @@
-<<<<<<< HEAD
-# Logger backend selection
-#
-# Supports Google Glog or basic console logging.
-# Console logger is used as fallback if Glog is not available.
-
-if(NOT DEFINED LOGGER_BACKEND)
-    if(Glog_FOUND)
-        set(LOGGER_BACKEND "GLOG" CACHE STRING "Select logger backend (GLOG or CONSOLE)")
-        set_property(CACHE LOGGER_BACKEND PROPERTY STRINGS "GLOG" "CONSOLE")
-    else()
-        set(LOGGER_BACKEND "CONSOLE" CACHE STRING "Select logger backend")
-    endif()
-else()
-    # Validate user-selected backend
-    string(TOUPPER ${LOGGER_BACKEND} LOGGER_BACKEND_UPPER)
-    if(LOGGER_BACKEND_UPPER STREQUAL "GLOG" AND NOT Glog_FOUND)
-        message(FATAL_ERROR "GLOG logger backend requested but Glog is not available")
-    elseif(NOT LOGGER_BACKEND_UPPER STREQUAL "GLOG" AND NOT LOGGER_BACKEND_UPPER STREQUAL "CONSOLE")
-        message(FATAL_ERROR "Invalid logger backend: ${LOGGER_BACKEND}. Valid options are: GLOG, CONSOLE")
-    endif()
-    
-    # Normalize backend name
-    set(LOGGER_BACKEND ${LOGGER_BACKEND_UPPER})
-endif()
-
-# Create an internal logger interface target
-add_library(logger_backend INTERFACE)
-
-# Add the selected backend as a dependency
-string(TOLOWER ${LOGGER_BACKEND} LOGGER_BACKEND_LOWER)
-add_subdirectory(${LOGGER_BACKEND_LOWER})
-
-# Link the selected backend to the interface library
-target_link_libraries(logger_backend
-    INTERFACE
-        logger_${LOGGER_BACKEND_LOWER}
-=======
 # Logger backend selection
 #
 # Supports ng-log, Google Glog, or basic console logging.
@@ -75,5 +37,4 @@
 target_link_libraries(logger_backend
     INTERFACE
         logger_${LOGGER_BACKEND_LOWER}
->>>>>>> 869ddda1
 )