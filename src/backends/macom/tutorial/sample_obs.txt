--- conflicted
+++ resolved
@@ -1,7 +1,2 @@
-<<<<<<< HEAD
 # lat    lon      level   value   error
-26.60   124.40   5.0    15.2    0.4
-=======
-# lat    lon      level   value   error
-26.60   124.40   5.0    21.5    0.4
->>>>>>> e2e63316
+26.60   124.40   5.0    21.5    0.4