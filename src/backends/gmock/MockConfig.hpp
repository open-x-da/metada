--- conflicted
+++ resolved
@@ -1,109 +1,3 @@
-<<<<<<< HEAD
-#pragma once
-
-#include <gmock/gmock.h>
-
-#include <filesystem>
-
-#include "ConfigValue.hpp"
-
-namespace metada::backends::gmock {
-
-using framework::ConfigValue;
-
-/**
- * @brief Mock configuration backend for testing
- *
- * @details This class implements the configuration backend contract using
- * Google Mock to provide mock configuration methods. It's used in unit tests to
- * verify the Config class's interaction with its backend implementation without
- * requiring actual file I/O or configuration parsing.
- *
- * The mock provides stubs for all required configuration backend methods
- * including loading, saving, getting, and setting configuration values.
- */
-class MockConfig {
- public:
-  /**
-   * @brief Default constructor is disabled
-   *
-   * @details Configuration backends should always be initialized with a source.
-   */
-  MockConfig() = delete;
-
-  /**
-   * @brief Default destructor
-   */
-  ~MockConfig() = default;
-
-  /**
-   * @brief Copy constructor is disabled
-   *
-   * @details Configuration backends are not intended to be copied.
-   */
-  MockConfig(const MockConfig&) = delete;
-
-  /**
-   * @brief Copy assignment operator is disabled
-   *
-   * @details Configuration backends are not intended to be copied.
-   */
-  MockConfig& operator=(const MockConfig&) = delete;
-
-  /**
-   * @brief Move constructor - explicitly defined for Google Mock compatibility
-   *
-   * @details Google Mock requires move operations to be defined for proper test
-   * setup.
-   */
-  MockConfig(MockConfig&&) noexcept {}
-
-  /**
-   * @brief Move assignment - explicitly defined for Google Mock compatibility
-   *
-   * @details Google Mock requires move operations to be defined for proper test
-   * setup.
-   *
-   * @return Reference to this MockConfig instance
-   */
-  MockConfig& operator=(MockConfig&&) noexcept { return *this; }
-
-  /**
-   * @brief Constructor that loads configuration from a file
-   *
-   * @details Initializes the mock configuration by calling LoadFromFile with
-   * the provided filename. In actual tests, the behavior of LoadFromFile would
-   * be specified using EXPECT_CALL.
-   *
-   * @param filename Path to the configuration file
-   * @throws std::runtime_error If loading fails (when configured in the test)
-   */
-  explicit MockConfig(const std::string& filename) { LoadFromFile(filename); }
-
-  MOCK_METHOD(bool, LoadFromFile, (const std::string&));
-  MOCK_METHOD(bool, LoadFromString, (const std::string&));
-  MOCK_METHOD(ConfigValue, Get, (const std::string&), (const));
-  MOCK_METHOD(void, Set, (const std::string&, const ConfigValue&));
-  MOCK_METHOD(bool, HasKey, (const std::string&), (const));
-  MOCK_METHOD(bool, SaveToFile, (const std::string&), (const));
-  MOCK_METHOD(std::string, ToString, (), (const));
-  MOCK_METHOD(void, Clear, ());
-
-  /**
-   * @brief Create a new MockConfig object representing a subsection
-   *
-   * @details This method creates a new MockConfig object that represents a
-   * subsection of the current configuration. In tests, the behavior of this
-   * method can be specified using EXPECT_CALL.
-   *
-   * @param key Dot-separated path to the subsection
-   * @return A new MockConfig object representing the subsection
-   */
-  MOCK_METHOD(MockConfig, CreateSubsection, (const std::string&), (const));
-};
-
-}  // namespace metada::backends::gmock
-=======
 #pragma once
 
 #include <gmock/gmock.h>
@@ -227,5 +121,4 @@
   MOCK_METHOD(void, LoadFromMap, (const framework::ConfigMap&), ());
 };
 
-}  // namespace metada::backends::gmock
->>>>>>> 869ddda1
+}  // namespace metada::backends::gmock