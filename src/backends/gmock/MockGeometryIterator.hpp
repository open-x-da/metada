<<<<<<< HEAD
/**
 * @file MockGeometryIterator.hpp
 * @brief Mock implementation of geometry iterator backend for testing
 * @ingroup backends
 * @author Metada Framework Team
 *
 * @details
 * This file provides a Google Mock implementation of a geometry iterator
 * backend for use in unit tests. It implements all interfaces required by the
 * GeometryIteratorBackendType concept.
 *
 * The mock implementation allows tests to:
 * - Set expectations on iterator operations
 * - Verify interactions with the iterator
 * - Return controlled test values
 * - Simulate iteration behavior without requiring a real implementation
 *
 * @see GeometryIterator
 * @see GeometryIteratorBackendType
 * @see MockGeometry
 */

#pragma once

#include <gmock/gmock.h>

#include <memory>
#include <vector>

#include "MockGridPoint.hpp"

namespace metada::backends::gmock {

/**
 * @brief Mock implementation of a geometry iterator backend for testing
 *
 * @details
 * This class provides a Google Mock implementation of a geometry iterator
 * backend for use in unit tests. It implements all methods required by the
 * GeometryIteratorBackendType concept and allows tests to set expectations on
 * iterator behavior.
 *
 * The mock iterator supports:
 * - Dereference operations to access grid points
 * - Increment operations to advance the iterator
 * - Comparison operations to check iterator positions
 * - Proper copy and move semantics
 *
 * This mock is used in tests to verify that the GeometryIterator adapter
 * correctly delegates operations to the backend implementation.
 *
 * @see MockGeometry
 * @see GeometryIterator
 * @see GeometryIteratorBackendType
 */
class MockGeometryIterator {
 public:
  /** @brief Grid point type used by this iterator */
  using GridPoint = MockGridPoint;

  /** @brief Default constructor is deleted to ensure proper initialization */
  MockGeometryIterator() = delete;

  /**
   * @brief Constructor that takes a mock geometry or other context
   * @param context Pointer to context object (can be null for testing)
   */
  explicit MockGeometryIterator([[maybe_unused]] void* context) {}

  /**
   * @brief Copy constructor
   * @param other Iterator to copy from
   * @note Explicitly defined because it would be deleted by default by gmock
   */
  MockGeometryIterator(const MockGeometryIterator&) {};

  /** @brief Mock method for dereferencing the iterator */
  MOCK_METHOD(GridPoint, dereference, (), (const));

  /** @brief Mock method for incrementing the iterator */
  MOCK_METHOD(void, increment, ());

  /** @brief Mock method for comparing iterators */
  MOCK_METHOD(bool, compare, (const MockGeometryIterator&), (const));

  /**
   * @brief Dereference operator to access the current grid point
   * @return The current grid point
   */
  GridPoint operator*() const { return dereference(); }

  /**
   * @brief Pre-increment operator to advance to the next grid point
   * @return Reference to this iterator after advancement
   */
  MockGeometryIterator& operator++() {
    increment();
    return *this;
  }

  /**
   * @brief Post-increment operator to advance to the next grid point
   * @return Pointer to this iterator after advancement
   * @note This is a simplified implementation for testing purposes
   */
  MockGeometryIterator* operator++(int) {
    increment();
    return this;
  }

  /**
   * @brief Equality comparison operator
   * @param other Iterator to compare with
   * @return True if iterators point to the same position
   */
  bool operator==(const MockGeometryIterator& other) const {
    return compare(other);
  }

  /**
   * @brief Inequality comparison operator
   * @param other Iterator to compare with
   * @return True if iterators point to different positions
   */
  bool operator!=(const MockGeometryIterator& other) const {
    return !compare(other);
  }
};

=======
/**
 * @file MockGeometryIterator.hpp
 * @brief Mock implementation of geometry iterator backend for testing
 * @ingroup backends
 * @author Metada Framework Team
 *
 * @details
 * This file provides a Google Mock implementation of a geometry iterator
 * backend for use in unit tests. It implements all interfaces required by the
 * GeometryIteratorBackendType concept.
 *
 * The mock implementation allows tests to:
 * - Set expectations on iterator operations
 * - Verify interactions with the iterator
 * - Return controlled test values
 * - Simulate iteration behavior without requiring a real implementation
 *
 * @see GeometryIterator
 * @see GeometryIteratorBackendType
 * @see MockGeometry
 */

#pragma once

#include <gmock/gmock.h>

#include <iterator>

#include "MockGridPoint.hpp"

namespace metada::backends::gmock {

/**
 * @brief Mock implementation of a geometry iterator backend for testing
 *
 * @details
 * This class provides a Google Mock implementation of a geometry iterator
 * backend for use in unit tests. It implements all methods required by the
 * GeometryIteratorBackendType concept and allows tests to set expectations on
 * iterator behavior.
 *
 * The mock iterator supports:
 * - Dereference operations to access grid points
 * - Increment operations to advance the iterator
 * - Comparison operations to check iterator positions
 * - Proper copy and move semantics
 *
 * This mock is used in tests to verify that the GeometryIterator adapter
 * correctly delegates operations to the backend implementation.
 *
 * @see MockGeometry
 * @see GeometryIterator
 * @see GeometryIteratorBackendType
 */
class MockGeometryIterator {
 public:
  // STL-style type aliases
  using iterator_category = std::forward_iterator_tag;
  using value_type = MockGridPoint;
  using difference_type = std::ptrdiff_t;
  using pointer = MockGridPoint*;
  using reference = MockGridPoint&;

  /** @brief Default constructor (for end/sentinels) */
  MockGeometryIterator() = default;

  /**
   * @brief Constructor that takes a mock geometry or other context
   * @param context Pointer to context object (can be null for testing)
   */
  explicit MockGeometryIterator([[maybe_unused]] void* context) {}

  /**
   * @brief Copy constructor
   *
   * @details
   * Google Mock's MOCK_METHOD members are not copyable by default, which would
   * normally make this class non-copyable. However, STL iterators and the
   * framework concepts require that iterators be copyable. To satisfy this,
   * we provide a copy constructor with an empty body. This allows the iterator
   * to be copied as required by STL algorithms and the framework, but does NOT
   * copy the internal Google Mock state (which is fine for test iterators).
   *
   * This is a common workaround for using Google Mock with STL-style iterators.
   */
  MockGeometryIterator(const MockGeometryIterator&) {}

  /**
   * @brief Copy assignment operator
   *
   * @details
   * Same rationale as the copy constructor: this is required for STL and
   * framework compatibility, but does not copy any Google Mock state.
   */
  MockGeometryIterator& operator=(const MockGeometryIterator&) { return *this; }

  /**
   * @brief Move constructor
   * @param other Iterator to move from
   */
  MockGeometryIterator(MockGeometryIterator&& other) noexcept
      : MockGeometryIterator(other) {}  // Delegate to copy constructor

  /**
   * @brief Move assignment
   * @param other Iterator to move from
   * @return Reference to this iterator after assignment
   */
  MockGeometryIterator& operator=(MockGeometryIterator&& other) noexcept {
    if (this != &other) {
      *this = other;  // Delegate to copy assignment
    }
    return *this;
  }

  /**
   * @brief Destructor
   */
  ~MockGeometryIterator() = default;

  /** @brief Mock method for dereferencing the iterator */
  MOCK_METHOD(reference, dereference, (), (const));

  /** @brief Mock method for incrementing the iterator */
  MOCK_METHOD(void, increment, ());

  /** @brief Mock method for comparing iterators */
  MOCK_METHOD(bool, compare, (const MockGeometryIterator&), (const));

  /**
   * @brief Dereference operator to access the current grid point
   * @return The current grid point
   */
  reference operator*() const { return dereference(); }

  /**
   * @brief Arrow operator (returns pointer to a static value for testability)
   * @return Pointer to the current grid point
   */
  pointer operator->() const { return &dereference(); }

  /**
   * @brief Pre-increment operator to advance to the next grid point
   * @return Reference to this iterator after advancement
   */
  MockGeometryIterator& operator++() {
    increment();
    return *this;
  }

  /**
   * @brief Post-increment operator to advance to the next grid point
   * @return Copy of this iterator after advancement
   */
  MockGeometryIterator operator++(int) {
    MockGeometryIterator tmp = *this;
    ++(*this);
    return tmp;
  }

  /**
   * @brief Equality comparison operator
   * @param other Iterator to compare with
   * @return True if iterators point to the same position
   */
  bool operator==(const MockGeometryIterator& other) const {
    return compare(other);
  }

  /**
   * @brief Inequality comparison operator
   * @param other Iterator to compare with
   * @return True if iterators point to different positions
   */
  bool operator!=(const MockGeometryIterator& other) const {
    return !compare(other);
  }
};

>>>>>>> 869ddda1
}  // namespace metada::backends::gmock<|MERGE_RESOLUTION|>--- conflicted
+++ resolved
@@ -1,134 +1,3 @@
-<<<<<<< HEAD
-/**
- * @file MockGeometryIterator.hpp
- * @brief Mock implementation of geometry iterator backend for testing
- * @ingroup backends
- * @author Metada Framework Team
- *
- * @details
- * This file provides a Google Mock implementation of a geometry iterator
- * backend for use in unit tests. It implements all interfaces required by the
- * GeometryIteratorBackendType concept.
- *
- * The mock implementation allows tests to:
- * - Set expectations on iterator operations
- * - Verify interactions with the iterator
- * - Return controlled test values
- * - Simulate iteration behavior without requiring a real implementation
- *
- * @see GeometryIterator
- * @see GeometryIteratorBackendType
- * @see MockGeometry
- */
-
-#pragma once
-
-#include <gmock/gmock.h>
-
-#include <memory>
-#include <vector>
-
-#include "MockGridPoint.hpp"
-
-namespace metada::backends::gmock {
-
-/**
- * @brief Mock implementation of a geometry iterator backend for testing
- *
- * @details
- * This class provides a Google Mock implementation of a geometry iterator
- * backend for use in unit tests. It implements all methods required by the
- * GeometryIteratorBackendType concept and allows tests to set expectations on
- * iterator behavior.
- *
- * The mock iterator supports:
- * - Dereference operations to access grid points
- * - Increment operations to advance the iterator
- * - Comparison operations to check iterator positions
- * - Proper copy and move semantics
- *
- * This mock is used in tests to verify that the GeometryIterator adapter
- * correctly delegates operations to the backend implementation.
- *
- * @see MockGeometry
- * @see GeometryIterator
- * @see GeometryIteratorBackendType
- */
-class MockGeometryIterator {
- public:
-  /** @brief Grid point type used by this iterator */
-  using GridPoint = MockGridPoint;
-
-  /** @brief Default constructor is deleted to ensure proper initialization */
-  MockGeometryIterator() = delete;
-
-  /**
-   * @brief Constructor that takes a mock geometry or other context
-   * @param context Pointer to context object (can be null for testing)
-   */
-  explicit MockGeometryIterator([[maybe_unused]] void* context) {}
-
-  /**
-   * @brief Copy constructor
-   * @param other Iterator to copy from
-   * @note Explicitly defined because it would be deleted by default by gmock
-   */
-  MockGeometryIterator(const MockGeometryIterator&) {};
-
-  /** @brief Mock method for dereferencing the iterator */
-  MOCK_METHOD(GridPoint, dereference, (), (const));
-
-  /** @brief Mock method for incrementing the iterator */
-  MOCK_METHOD(void, increment, ());
-
-  /** @brief Mock method for comparing iterators */
-  MOCK_METHOD(bool, compare, (const MockGeometryIterator&), (const));
-
-  /**
-   * @brief Dereference operator to access the current grid point
-   * @return The current grid point
-   */
-  GridPoint operator*() const { return dereference(); }
-
-  /**
-   * @brief Pre-increment operator to advance to the next grid point
-   * @return Reference to this iterator after advancement
-   */
-  MockGeometryIterator& operator++() {
-    increment();
-    return *this;
-  }
-
-  /**
-   * @brief Post-increment operator to advance to the next grid point
-   * @return Pointer to this iterator after advancement
-   * @note This is a simplified implementation for testing purposes
-   */
-  MockGeometryIterator* operator++(int) {
-    increment();
-    return this;
-  }
-
-  /**
-   * @brief Equality comparison operator
-   * @param other Iterator to compare with
-   * @return True if iterators point to the same position
-   */
-  bool operator==(const MockGeometryIterator& other) const {
-    return compare(other);
-  }
-
-  /**
-   * @brief Inequality comparison operator
-   * @param other Iterator to compare with
-   * @return True if iterators point to different positions
-   */
-  bool operator!=(const MockGeometryIterator& other) const {
-    return !compare(other);
-  }
-};
-
-=======
 /**
  * @file MockGeometryIterator.hpp
  * @brief Mock implementation of geometry iterator backend for testing
@@ -308,5 +177,4 @@
   }
 };
 
->>>>>>> 869ddda1
 }  // namespace metada::backends::gmock