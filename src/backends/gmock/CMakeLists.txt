--- conflicted
+++ resolved
@@ -9,21 +9,8 @@
 
 target_link_libraries(gmock_backends
     INTERFACE
-<<<<<<< HEAD
-        MockConfig.hpp
-        MockGeometry.hpp
-        MockGridPoint.hpp
-        MockGeometryIterator.hpp
-        MockLogger.hpp
-        MockModel.hpp
-        MockState.hpp
-        MockObservation.hpp
-        MockObsOperator.hpp
-        MockObsIO.hpp)
-=======
         GTest::gtest_main
         GTest::gmock)
->>>>>>> 43fb1e95
 
 # Add format target
 AddFormatTarget(gmock_backends ${CMAKE_CURRENT_SOURCE_DIR})