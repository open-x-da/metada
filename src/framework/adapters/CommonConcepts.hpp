--- conflicted
+++ resolved
@@ -136,17 +136,6 @@
     requires { typename traits::BackendTraits<T>::ObsOperatorBackend; };
 
 /**
-<<<<<<< HEAD
- * @brief Checks if a type provides an ObsIOBackend type through BackendTraits
- *
- * @details This concept is used to verify that a backend tag type correctly
- * defines an ObsIOBackend type through the BackendTraits specialization.
- * The ObsIOBackend is responsible for handling the observation I/O operations.
- */
-template <typename T>
-concept HasObsIOBackend =
-    requires { typename traits::BackendTraits<T>::ObsIOBackend; };
-=======
  * @brief Checks if a type provides an ObservationIteratorBackend type through
  * BackendTraits
  *
@@ -160,7 +149,17 @@
 template <typename T>
 concept HasObservationIteratorBackend =
     requires { typename traits::BackendTraits<T>::ObservationIteratorBackend; };
->>>>>>> 43fb1e95
+
+/**
+ * @brief Checks if a type provides an ObsIOBackend type through BackendTraits
+ *
+ * @details This concept is used to verify that a backend tag type correctly
+ * defines an ObsIOBackend type through the BackendTraits specialization.
+ * The ObsIOBackend is responsible for handling the observation I/O operations.
+ */
+template <typename T>
+concept HasObsIOBackend =
+    requires { typename traits::BackendTraits<T>::ObsIOBackend; };
 
 /**
  * @brief Concept that checks if a type has a constructor from a ConfigBackend
