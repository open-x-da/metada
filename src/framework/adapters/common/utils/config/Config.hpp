--- conflicted
+++ resolved
@@ -1,8 +1,9 @@
-<<<<<<< HEAD
 #pragma once
 
-#include <concepts>
 #include <filesystem>
+#include <stdexcept>
+#include <string>
+#include <vector>
 
 #include "BackendTraits.hpp"
 #include "ConfigConcepts.hpp"
@@ -155,330 +156,6 @@
   explicit Config(ConfigBackend&& backend) : backend_(std::move(backend)) {}
 
   /**
-   * @brief Get direct access to the backend instance
-   *
-   * @details Provides mutable access to the underlying configuration backend.
-   * This can be used for backend-specific operations not exposed by the Config
-   * interface.
-   *
-   * @return Reference to the backend instance
-   */
-  ConfigBackend& backend() { return backend_; }
-
-  /**
-   * @brief Get const access to the backend instance
-   *
-   * @details Provides read-only access to the underlying configuration backend.
-   * This can be used for backend-specific operations not exposed by the Config
-   * interface.
-   *
-   * @return Const reference to the backend instance
-   */
-  const ConfigBackend& backend() const { return backend_; }
-
-  /**
-   * @brief Get a value from the configuration with a default fallback
-   *
-   * @details Retrieves a value from the configuration using the specified key.
-   * If the key doesn't exist or an error occurs, returns the provided default
-   * value. This method provides exception safety when accessing configuration
-   * values.
-   *
-   * @param key Dot-separated path to the configuration value
-   * @param default_value Value to return if the key doesn't exist or an error
-   * occurs
-   * @return The configuration value or the default value
-   */
-  ConfigValue Get(const std::string& key,
-                  const ConfigValue& default_value = ConfigValue()) {
-    try {
-      return backend_.Get(key);
-    } catch (...) {
-      return default_value;
-    }
-  }
-
-  /**
-   * @brief Get a value from the configuration with a default fallback (const
-   * version)
-   *
-   * @details Retrieves a value from the configuration using the specified key.
-   * If the key doesn't exist or an error occurs, returns the provided default
-   * value. This method provides exception safety when accessing configuration
-   * values.
-   *
-   * @param key Dot-separated path to the configuration value
-   * @param default_value Value to return if the key doesn't exist or an error
-   * occurs
-   * @return The configuration value or the default value
-   */
-  ConfigValue Get(const std::string& key,
-                  const ConfigValue& default_value = ConfigValue()) const {
-    try {
-      return backend_.Get(key);
-    } catch (...) {
-      return default_value;
-    }
-  }
-
-  /**
-   * @brief Set a value in the configuration
-   *
-   * @details Updates or creates a configuration value at the specified key
-   * path. If intermediate nodes in the path don't exist, they will be created.
-   *
-   * @param key Dot-separated path where to set the value
-   * @param value The value to set
-   */
-  void Set(const std::string& key, const ConfigValue& value) {
-    backend_.Set(key, value);
-  }
-
-  /**
-   * @brief Check if a key exists in the configuration
-   *
-   * @details Verifies whether the specified key path exists in the
-   * configuration.
-   *
-   * @param key Dot-separated path to check
-   * @return true if the key exists, false otherwise
-   */
-  bool HasKey(const std::string& key) const { return backend_.HasKey(key); }
-
-  /**
-   * @brief Save configuration to a file
-   *
-   * @details Writes the current configuration state to the specified file.
-   * The format of the file depends on the backend implementation.
-   *
-   * @param filename Path where to save the configuration
-   * @return true if saving was successful, false otherwise
-   */
-  bool SaveToFile(const std::string& filename) const {
-    return backend_.SaveToFile(filename);
-  }
-
-  /**
-   * @brief Convert configuration to string representation
-   *
-   * @details Serializes the entire configuration to a string.
-   * The format of the string depends on the backend implementation.
-   *
-   * @return String containing the configuration data
-   */
-  std::string ToString() const { return backend_.ToString(); }
-
-  /**
-   * @brief Clear all configuration data
-   *
-   * @details Removes all key-value pairs from the configuration,
-   * resulting in an empty configuration state.
-   */
-  void Clear() { backend_.Clear(); }
-
-  /**
-   * @brief Get a subsection of the configuration as a new Config object
-   *
-   * @details Creates a new Config object that represents a subsection of the
-   * current configuration. The new Config object uses the same backend as the
-   * current one, but its root is set to the specified subsection.
-   *
-   * @param key Dot-separated path to the subsection
-   * @return A new Config object representing the subsection
-   * @throws std::runtime_error if the subsection doesn't exist
-   */
-  Config GetSubsection(const std::string& key) const {
-    // Get the subsection as a ConfigValue
-    ConfigValue subsectionValue = Get(key);
-
-    // Check if the subsection exists and is a map
-    if (!subsectionValue.isMap()) {
-      throw std::runtime_error("Subsection does not exist or is not a map: " +
-                               key);
-    }
-
-    // Create a new Config object by moving the backend subsection
-    return Config(std::move(backend_.CreateSubsection(key)));
-  }
-
-  /**
-   * @brief Check if a subsection exists in the configuration
-   *
-   * @details Verifies whether the specified key path exists in the
-   * configuration and contains a map (object).
-   *
-   * @param key Dot-separated path to check
-   * @return true if the subsection exists and contains a map, false otherwise
-   */
-  bool HasSubsection(const std::string& key) const {
-    auto value = Get(key);
-    return value.isMap();
-  }
-
- private:
-  ConfigBackend backend_;  ///< Instance of the configuration backend
-};
-
-}  // namespace metada::framework
-=======
-#pragma once
-
-#include <filesystem>
-#include <stdexcept>
-#include <string>
-#include <vector>
-
-#include "BackendTraits.hpp"
-#include "ConfigConcepts.hpp"
-#include "ConfigValue.hpp"
-#include "NonCopyable.hpp"
-
-namespace metada::framework {
-
-/**
- * @brief Main configuration class template providing a generic interface to
- * configuration backends
- *
- * @details This class template provides a unified interface for loading,
- * accessing, modifying and saving configuration data using a backend specified
- * by the BackendTag template parameter. The backend tag must satisfy the
- * ConfigBackendType concept, which ensures it provides a valid implementation
- * type through BackendTraits.
- *
- * The configuration data is stored in a hierarchical structure where keys use
- * dot notation to access nested values. For example, "database.host" would
- * access the "host" field within the "database" object.
- *
- * @par Example usage:
- * @code
- * // Create a configuration from a file
- * Config<BackendTag> config("config.yaml");
- *
- * // Access configuration values with defaults
- * auto host = config.Get("database.host", "localhost");
- * auto port = config.Get("database.port", 5432);
- *
- * // Modify configuration
- * config.Set("database.username", "admin");
- * config.SaveToFile("updated_config.yaml");
- *
- * // Work with subsections
- * auto dbConfig = config.GetSubsection("database");
- * auto timeout = dbConfig.Get("timeout", 30);
- * @endcode
- *
- * @par Key features:
- * - Hierarchical configuration structure using dot notation
- * - Type-safe value access with default fallbacks
- * - File and string-based loading/saving
- * - Backend-agnostic interface using C++20 concepts
- * - Exception safety through Get() with default fallbacks
- * - Support for configuration subsections
- *
- * @par Supported value types:
- * The ConfigValue class supports various types including:
- * - Boolean values (true/false)
- * - Integer numbers
- * - Floating-point numbers
- * - Strings
- * - Arrays/sequences of values
- * - Maps/objects (nested configurations)
- * - Null values
- *
- * @tparam BackendTag The tag type that identifies the configuration backend via
- * BackendTraits
- *
- * @see ConfigBackendType
- * @see ConfigValue
- * @see BackendTraits
- */
-template <typename BackendTag>
-  requires ConfigBackendType<BackendTag>
-class Config : public NonCopyable {
- public:
-  using ConfigBackend =
-      typename traits::BackendTraits<BackendTag>::ConfigBackend;
-
-  /**
-   * @brief Disabled default constructor
-   *
-   * @details Configuration must be initialized with a source.
-   */
-  Config() = delete;
-
-  /** @brief Default destructor */
-  ~Config() = default;
-
-  /**
-   * @brief Disabled copy constructor
-   *
-   * @details Configuration instances are not intended to be copied.
-   */
-  Config(const Config&) = delete;
-
-  /**
-   * @brief Disabled copy assignment
-   *
-   * @details Configuration instances are not intended to be copied.
-   */
-  Config& operator=(const Config&) = delete;
-
-  /**
-   * @brief Move constructor
-   *
-   * @details Explicitly defined for compatibility with mock objects and
-   * testing. Transfers ownership of the backend from another Config instance.
-   *
-   * @param other The Config instance to move from
-   */
-  explicit Config(Config&& other) noexcept
-      : backend_(std::move(other.backend_)) {}
-
-  /**
-   * @brief Move assignment operator
-   *
-   * @details Explicitly defined for compatibility with mock objects and
-   * testing. Transfers ownership of the backend from another Config instance.
-   *
-   * @param other The Config instance to move from
-   * @return Reference to this Config instance
-   */
-  Config& operator=(Config&& other) noexcept {
-    if (this != &other) {
-      backend_ = std::move(other.backend_);
-    }
-    return *this;
-  }
-
-  /**
-   * @brief Constructor that loads configuration from a file
-   *
-   * @details Initializes the configuration by loading from the specified file.
-   * Verifies that the file exists before attempting to load it.
-   *
-   * @param filename Path to the configuration file
-   * @throws std::runtime_error If file doesn't exist or loading fails
-   */
-  explicit Config(const std::string& filename)
-      : backend_([&filename]() {
-          if (!std::filesystem::exists(filename)) {
-            throw std::runtime_error("Configuration file does not exist: " +
-                                     filename);
-          }
-          return ConfigBackend(filename);
-        }()) {}
-
-  /**
-   * @brief Constructor that takes an existing backend
-   *
-   * @details Creates a Config object from an existing backend instance.
-   * This is used internally for creating subsections.
-   *
-   * @param backend The backend instance to use
-   */
-  explicit Config(ConfigBackend&& backend) : backend_(std::move(backend)) {}
-
-  /**
    * @brief Constructor that takes a ConfigMap and forwards it to the backend
    *
    * @details Creates a Config object from an existing ConfigMap. This is used
@@ -676,5 +353,4 @@
   ConfigBackend backend_;  ///< Instance of the configuration backend
 };
 
-}  // namespace metada::framework
->>>>>>> 869ddda1
+}  // namespace metada::framework