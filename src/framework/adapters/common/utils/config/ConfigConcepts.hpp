<<<<<<< HEAD
/**
 * @file ConfigConcepts.hpp
 * @brief Concept definitions for configuration classes
 * @ingroup adapters
 * @author Metada Framework Team
 *
 * @details
 * This file contains concept definitions that constrain the types that can be
 * used with the Config adapter class. These concepts ensure that backend
 * implementations provide all the necessary functionality required by the
 * configuration operations.
 */

#pragma once

#include <concepts>
#include <string>

#include "CommonConcepts.hpp"
#include "ConfigValue.hpp"

namespace metada::framework {

//-----------------------------------------------------------------------------
// Component concepts
//-----------------------------------------------------------------------------

/**
 * @brief Concept that defines requirements for a configuration backend
 * implementation
 *
 * @details A valid configuration backend implementation must provide:
 * - File-based construction and loading operations
 * - Value access operations (get, set, check existence)
 * - Persistence operations (save, string conversion)
 * - Structure management (clear, subsection creation)
 * - Proper resource management with deleted copy constructor and copy
 * assignment operator
 *
 * This concept is used to ensure that backend implementations provide
 * all the necessary functionality required by the Config class.
 *
 * @tparam T The configuration backend implementation type
 *
 * @see HasDeletedCopyConstructor
 * @see HasDeletedCopyAssignment
 */
template <typename T>
concept ConfigBackendImpl =
    requires(T& t, const T& ct, const std::string& key,
             const std::string& filename, const ConfigValue& value) {
      // File construction and loading
      { T(filename) } -> std::same_as<T>;
      { t.LoadFromFile(filename) } -> std::same_as<bool>;
      { t.LoadFromString(filename) } -> std::same_as<bool>;

      // Value access
      { t.Get(key) } -> std::same_as<ConfigValue>;
      { t.Set(key, value) } -> std::same_as<void>;
      { t.HasKey(key) } -> std::same_as<bool>;

      // Persistence
      { t.SaveToFile(filename) } -> std::same_as<bool>;
      { t.ToString() } -> std::same_as<std::string>;

      // Structure management
      { t.Clear() } -> std::same_as<void>;
      { t.CreateSubsection(key) } -> std::same_as<T>;

      // Resource management constraints
      requires HasDeletedCopyConstructor<T>;
      requires HasDeletedCopyAssignment<T>;
    };

/**
 * @brief Concept that defines requirements for a configuration backend tag type
 *
 * @details A valid backend tag must:
 * - Provide a ConfigBackend type through BackendTraits
 * - Ensure the ConfigBackend type satisfies the ConfigBackendImpl concept
 *
 * This concept constrains the template parameter of the Config class,
 * ensuring that only valid backend configurations can be used. It provides
 * compile-time validation of backend compatibility.
 *
 * @tparam T The backend tag type to check
 *
 * @see HasConfigBackend
 * @see ConfigBackendImpl
 */
template <typename T>
concept ConfigBackendType =
    HasConfigBackend<T> &&
    ConfigBackendImpl<typename traits::BackendTraits<T>::ConfigBackend>;

=======
/**
 * @file ConfigConcepts.hpp
 * @brief Concept definitions for configuration classes
 * @ingroup adapters
 * @author Metada Framework Team
 *
 * @details
 * This file contains concept definitions that constrain the types that can be
 * used with the Config adapter class. These concepts ensure that backend
 * implementations provide all the necessary functionality required by the
 * configuration operations.
 */

#pragma once

#include <concepts>
#include <string>

#include "CommonConcepts.hpp"
#include "ConfigValue.hpp"

namespace metada::framework {

//-----------------------------------------------------------------------------
// Component concepts
//-----------------------------------------------------------------------------

/**
 * @brief Concept that defines requirements for a configuration backend
 * implementation
 *
 * @details A valid configuration backend implementation must provide:
 * - File-based construction and loading operations
 * - Value access operations (get, set, check existence)
 * - Persistence operations (save, string conversion)
 * - Structure management (clear, subsection creation)
 * - Proper resource management with deleted copy constructor and copy
 * assignment operator
 *
 * This concept is used to ensure that backend implementations provide
 * all the necessary functionality required by the Config class.
 *
 * @tparam T The configuration backend implementation type
 *
 * @see HasDeletedCopyConstructor
 * @see HasDeletedCopyAssignment
 */
template <typename T>
concept ConfigBackendImpl = requires(
    T& t, const T& ct, const std::string& key, const std::string& filename,
    const ConfigValue& value, const ConfigMap& map) {
  // File construction and loading
  { T(filename) } -> std::same_as<T>;
  { T(map) } -> std::same_as<T>;
  { t.LoadFromFile(filename) } -> std::same_as<bool>;
  { t.LoadFromString(filename) } -> std::same_as<bool>;

  // Value access
  { t.Get(key) } -> std::same_as<ConfigValue>;
  { t.Set(key, value) } -> std::same_as<void>;
  { t.HasKey(key) } -> std::same_as<bool>;

  // Persistence
  { t.SaveToFile(filename) } -> std::same_as<bool>;
  { t.ToString() } -> std::same_as<std::string>;

  // Structure management
  { t.Clear() } -> std::same_as<void>;
  { t.CreateSubsection(key) } -> std::same_as<T>;

  // Resource management constraints
  requires HasDeletedCopyConstructor<T>;
  requires HasDeletedCopyAssignment<T>;
};

/**
 * @brief Concept that defines requirements for a configuration backend tag type
 *
 * @details A valid backend tag must:
 * - Provide a ConfigBackend type through BackendTraits
 * - Ensure the ConfigBackend type satisfies the ConfigBackendImpl concept
 *
 * This concept constrains the template parameter of the Config class,
 * ensuring that only valid backend configurations can be used. It provides
 * compile-time validation of backend compatibility.
 *
 * @tparam T The backend tag type to check
 *
 * @see HasConfigBackend
 * @see ConfigBackendImpl
 */
template <typename T>
concept ConfigBackendType =
    HasConfigBackend<T> &&
    ConfigBackendImpl<typename traits::BackendTraits<T>::ConfigBackend>;

>>>>>>> 869ddda1
}  // namespace metada::framework<|MERGE_RESOLUTION|>--- conflicted
+++ resolved
@@ -1,100 +1,3 @@
-<<<<<<< HEAD
-/**
- * @file ConfigConcepts.hpp
- * @brief Concept definitions for configuration classes
- * @ingroup adapters
- * @author Metada Framework Team
- *
- * @details
- * This file contains concept definitions that constrain the types that can be
- * used with the Config adapter class. These concepts ensure that backend
- * implementations provide all the necessary functionality required by the
- * configuration operations.
- */
-
-#pragma once
-
-#include <concepts>
-#include <string>
-
-#include "CommonConcepts.hpp"
-#include "ConfigValue.hpp"
-
-namespace metada::framework {
-
-//-----------------------------------------------------------------------------
-// Component concepts
-//-----------------------------------------------------------------------------
-
-/**
- * @brief Concept that defines requirements for a configuration backend
- * implementation
- *
- * @details A valid configuration backend implementation must provide:
- * - File-based construction and loading operations
- * - Value access operations (get, set, check existence)
- * - Persistence operations (save, string conversion)
- * - Structure management (clear, subsection creation)
- * - Proper resource management with deleted copy constructor and copy
- * assignment operator
- *
- * This concept is used to ensure that backend implementations provide
- * all the necessary functionality required by the Config class.
- *
- * @tparam T The configuration backend implementation type
- *
- * @see HasDeletedCopyConstructor
- * @see HasDeletedCopyAssignment
- */
-template <typename T>
-concept ConfigBackendImpl =
-    requires(T& t, const T& ct, const std::string& key,
-             const std::string& filename, const ConfigValue& value) {
-      // File construction and loading
-      { T(filename) } -> std::same_as<T>;
-      { t.LoadFromFile(filename) } -> std::same_as<bool>;
-      { t.LoadFromString(filename) } -> std::same_as<bool>;
-
-      // Value access
-      { t.Get(key) } -> std::same_as<ConfigValue>;
-      { t.Set(key, value) } -> std::same_as<void>;
-      { t.HasKey(key) } -> std::same_as<bool>;
-
-      // Persistence
-      { t.SaveToFile(filename) } -> std::same_as<bool>;
-      { t.ToString() } -> std::same_as<std::string>;
-
-      // Structure management
-      { t.Clear() } -> std::same_as<void>;
-      { t.CreateSubsection(key) } -> std::same_as<T>;
-
-      // Resource management constraints
-      requires HasDeletedCopyConstructor<T>;
-      requires HasDeletedCopyAssignment<T>;
-    };
-
-/**
- * @brief Concept that defines requirements for a configuration backend tag type
- *
- * @details A valid backend tag must:
- * - Provide a ConfigBackend type through BackendTraits
- * - Ensure the ConfigBackend type satisfies the ConfigBackendImpl concept
- *
- * This concept constrains the template parameter of the Config class,
- * ensuring that only valid backend configurations can be used. It provides
- * compile-time validation of backend compatibility.
- *
- * @tparam T The backend tag type to check
- *
- * @see HasConfigBackend
- * @see ConfigBackendImpl
- */
-template <typename T>
-concept ConfigBackendType =
-    HasConfigBackend<T> &&
-    ConfigBackendImpl<typename traits::BackendTraits<T>::ConfigBackend>;
-
-=======
 /**
  * @file ConfigConcepts.hpp
  * @brief Concept definitions for configuration classes
@@ -191,5 +94,4 @@
     HasConfigBackend<T> &&
     ConfigBackendImpl<typename traits::BackendTraits<T>::ConfigBackend>;
 
->>>>>>> 869ddda1
 }  // namespace metada::framework