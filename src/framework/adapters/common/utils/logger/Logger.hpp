--- conflicted
+++ resolved
@@ -1,166 +1,3 @@
-<<<<<<< HEAD
-#pragma once
-
-#include <string>
-
-#include "BackendTraits.hpp"
-#include "ConfigConcepts.hpp"
-#include "LogStream.hpp"
-#include "LoggerConcepts.hpp"
-#include "NonCopyable.hpp"
-
-namespace metada::framework {
-
-/**
- * @brief Forward declaration of Config class
- */
-template <typename BackendTag>
-  requires ConfigBackendType<BackendTag>
-class Config;
-
-/**
- * @brief Generic logger class that delegates to a backend implementation
- *
- * @details
- * This class template provides a generic logging interface that forwards
- * logging calls to a concrete backend implementation. The backend type is
- * specified as a template parameter through a BackendTag, which is used with
- * BackendTraits to determine the actual logger backend implementation.
- *
- * The Logger class supports different logging levels (Info, Warning, Error,
- * Debug) and delegates all logging operations to the backend implementation.
- * This allows switching between different logging backends (e.g. console, file,
- * third-party logging libraries) without changing the logging code.
- *
- * The Logger class is non-copyable to prevent unintended duplication of logger
- * instances, which could lead to resource contention or inconsistent logging
- * behavior. However, it supports move semantics to allow transferring ownership
- * when needed.
- *
- * Logger instances are typically initialized with a Config object that provides
- * configuration settings for the logger backend.
- *
- * @par Example usage with stream-based logging:
- * @code
- * Config<MyBackendTag> config("config.yaml");
- * Logger<MyBackendTag> logger(config);
- * logger.Info() << "Application started with " << num_threads << " threads";
- * logger.Error() << "Failed to connect to " << server << ": " << error_msg;
- * @endcode
- *
- * @tparam BackendTag The backend tag type that provides the LoggerBackend type
- *                    through BackendTraits
- *
- * @see BackendTraits
- * @see NonCopyable
- * @see LogStream
- * @see Config
- */
-template <typename BackendTag>
-  requires LoggerBackendType<BackendTag>
-class Logger : public NonCopyable {
- public:
-  using LoggerBackend =
-      typename traits::BackendTraits<BackendTag>::LoggerBackend;
-  using ConfigBackend =
-      typename traits::BackendTraits<BackendTag>::ConfigBackend;
-
-  /**
-   * @brief Disabled default constructor
-   */
-  Logger() = delete;
-
-  /**
-   * @brief Default destructor
-   */
-  ~Logger() = default;
-
-  /**
-   * @brief Disabled copy constructor
-   * @param[in] other The logger instance to copy from
-   */
-  Logger(const Logger& other) = delete;
-
-  /**
-   * @brief Disabled copy assignment operator
-   * @param[in] other The logger instance to copy from
-   * @return Reference to this logger instance
-   */
-  Logger& operator=(const Logger& other) = delete;
-
-  /**
-   * @brief Move constructor
-   * @param[in] other The logger instance to move from
-   */
-  Logger(Logger&& other) noexcept : backend_(std::move(other.backend_)) {}
-
-  /**
-   * @brief Move assignment operator
-   * @details Explicitly defined for compatibility with mock objects
-   * @param[in] other The logger instance to move from
-   * @return Reference to this logger instance
-   */
-  Logger& operator=(Logger&& other) noexcept {
-    if (this != &other) {
-      backend_ = std::move(other.backend_);
-    }
-    return *this;
-  }
-
-  /**
-   * @brief Constructor that takes a config
-   * @param[in] config The config to use for initializing the logger backend
-   */
-  Logger(const Config<BackendTag>& config)
-      : backend_(LoggerBackend(config.backend())) {}
-
-  /**
-   * @brief Create a stream for info-level logging
-   * @return A LogStream object for stream-style logging with << operator
-   */
-  LogStream<LoggerBackend, ConfigBackend> Info() {
-    return LogStream<LoggerBackend, ConfigBackend>(backend_, LogLevel::Info);
-  }
-
-  /**
-   * @brief Create a stream for warning-level logging
-   * @return A LogStream object for stream-style logging with << operator
-   */
-  LogStream<LoggerBackend, ConfigBackend> Warning() {
-    return LogStream<LoggerBackend, ConfigBackend>(backend_, LogLevel::Warning);
-  }
-
-  /**
-   * @brief Create a stream for error-level logging
-   * @return A LogStream object for stream-style logging with << operator
-   */
-  LogStream<LoggerBackend, ConfigBackend> Error() {
-    return LogStream<LoggerBackend, ConfigBackend>(backend_, LogLevel::Error);
-  }
-
-  /**
-   * @brief Create a stream for debug-level logging
-   * @return A LogStream object for stream-style logging with << operator
-   */
-  LogStream<LoggerBackend, ConfigBackend> Debug() {
-    return LogStream<LoggerBackend, ConfigBackend>(backend_, LogLevel::Debug);
-  }
-
-  /**
-   * @brief Get reference to the underlying backend
-   * @details Provides access to the concrete logger backend instance. This can
-   * be useful for backend-specific configuration or testing purposes.
-   * @return Reference to the backend logger implementation
-   */
-  LoggerBackend& backend() { return backend_; }
-
- private:
-  LoggerBackend backend_;  ///< The underlying logger backend instance that
-                           ///< performs actual logging
-};
-
-}  // namespace metada::framework
-=======
 #pragma once
 
 #include <stdexcept>
@@ -359,5 +196,4 @@
   inline static Logger* instance_ = nullptr;  ///< Singleton instance pointer
 };
 
-}  // namespace metada::framework
->>>>>>> 869ddda1
+}  // namespace metada::framework