--- conflicted
+++ resolved
@@ -1,193 +1,3 @@
-<<<<<<< HEAD
-#include "Duration.hpp"
-
-#include <format>
-#include <regex>
-#include <sstream>
-
-namespace metada {
-
-Duration::Duration() noexcept : m_duration(std::chrono::seconds(0)) {}
-
-Duration::Duration(int64_t seconds) noexcept
-    : m_duration(std::chrono::seconds(seconds)) {}
-
-Duration::Duration(const std::string& duration_string) {
-  // Initialize to zero
-  m_duration = std::chrono::seconds(0);
-
-  if (duration_string.empty()) {
-    return;
-  }
-
-  // Regular expressions for different duration parts
-  static const std::regex days_regex(R"((\d+)\s*d)");
-  static const std::regex hours_regex(R"((\d+)\s*h)");
-  static const std::regex minutes_regex(
-      R"((\d+)\s*m(?!s))");  // m not followed by s
-  static const std::regex seconds_regex(R"((\d+)\s*s)");
-  static const std::regex integer_regex(
-      R"(^(\d+)$)");  // Just a number, assume seconds
-
-  std::smatch match;
-
-  // Parse days
-  std::string str = duration_string;
-  if (std::regex_search(str, match, days_regex)) {
-    int64_t days = std::stoll(match[1]);
-    m_duration += std::chrono::seconds(days * 24 * 60 * 60);
-  }
-
-  // Parse hours
-  if (std::regex_search(str, match, hours_regex)) {
-    int64_t hours = std::stoll(match[1]);
-    m_duration += std::chrono::seconds(hours * 60 * 60);
-  }
-
-  // Parse minutes
-  if (std::regex_search(str, match, minutes_regex)) {
-    int64_t minutes = std::stoll(match[1]);
-    m_duration += std::chrono::seconds(minutes * 60);
-  }
-
-  // Parse seconds
-  if (std::regex_search(str, match, seconds_regex)) {
-    int64_t seconds = std::stoll(match[1]);
-    m_duration += std::chrono::seconds(seconds);
-  }
-
-  // If it's just a number, assume seconds
-  if (std::regex_match(str, match, integer_regex)) {
-    int64_t seconds = std::stoll(match[1]);
-    m_duration = std::chrono::seconds(seconds);
-    return;
-  }
-
-  // If no valid parts found and it's not just a number, it's an error
-  if (m_duration.count() == 0 && !str.empty()) {
-    throw std::invalid_argument("Invalid duration format: " + duration_string);
-  }
-}
-
-int64_t Duration::totalSeconds() const noexcept {
-  return m_duration.count();
-}
-
-int64_t Duration::days() const noexcept {
-  return m_duration.count() / (24 * 60 * 60);
-}
-
-int Duration::hours() const noexcept {
-  return (m_duration.count() % (24 * 60 * 60)) / (60 * 60);
-}
-
-int Duration::minutes() const noexcept {
-  return (m_duration.count() % (60 * 60)) / 60;
-}
-
-int Duration::seconds() const noexcept {
-  return m_duration.count() % 60;
-}
-
-std::chrono::seconds Duration::asChrono() const noexcept {
-  return m_duration;
-}
-
-std::string Duration::toString() const {
-  std::stringstream ss;
-  bool hasPrevious = false;
-
-  if (days() > 0) {
-    ss << days() << "d";
-    hasPrevious = true;
-  }
-
-  if (hours() > 0 || hasPrevious) {
-    if (hasPrevious) ss << " ";
-    ss << hours() << "h";
-    hasPrevious = true;
-  }
-
-  if (minutes() > 0 || hasPrevious) {
-    if (hasPrevious) ss << " ";
-    ss << minutes() << "m";
-    hasPrevious = true;
-  }
-
-  // Always include seconds (even when they are zero)
-  if (hasPrevious) ss << " ";
-  ss << seconds() << "s";
-
-  return ss.str();
-}
-
-Duration Duration::fromDays(int64_t days) noexcept {
-  return Duration(days * 24 * 60 * 60);
-}
-
-Duration Duration::fromHours(int64_t hours) noexcept {
-  return Duration(hours * 60 * 60);
-}
-
-Duration Duration::fromMinutes(int64_t minutes) noexcept {
-  return Duration(minutes * 60);
-}
-
-Duration Duration::fromSeconds(int64_t seconds) noexcept {
-  return Duration(seconds);
-}
-
-Duration Duration::operator+(const Duration& other) const noexcept {
-  return Duration(m_duration + other.m_duration);
-}
-
-Duration Duration::operator-(const Duration& other) const noexcept {
-  return Duration(m_duration - other.m_duration);
-}
-
-Duration Duration::operator*(int64_t factor) const noexcept {
-  return Duration(m_duration * factor);
-}
-
-Duration Duration::operator/(int64_t divisor) const {
-  if (divisor == 0) {
-    throw std::invalid_argument("Division by zero in Duration");
-  }
-  return Duration(m_duration / divisor);
-}
-
-Duration& Duration::operator+=(const Duration& other) noexcept {
-  m_duration += other.m_duration;
-  return *this;
-}
-
-Duration& Duration::operator-=(const Duration& other) noexcept {
-  m_duration -= other.m_duration;
-  return *this;
-}
-
-Duration& Duration::operator*=(int64_t factor) noexcept {
-  m_duration *= factor;
-  return *this;
-}
-
-Duration& Duration::operator/=(int64_t divisor) {
-  if (divisor == 0) {
-    throw std::invalid_argument("Division by zero in Duration");
-  }
-  m_duration /= divisor;
-  return *this;
-}
-
-Duration Duration::operator-() const noexcept {
-  return Duration(-m_duration.count());
-}
-
-std::ostream& operator<<(std::ostream& os, const Duration& duration) {
-  return os << duration.toString();
-}
-
-=======
 #include "Duration.hpp"
 
 #include <chrono>
@@ -379,5 +189,4 @@
   return os << duration.toString();
 }
 
->>>>>>> 869ddda1
 }  // namespace metada