#include "Duration.hpp"

<<<<<<< HEAD
#include <cmath>
=======
#include <chrono>
>>>>>>> 43fb1e95
#include <format>
#include <regex>
#include <sstream>
#include <stdexcept>
#include <string>

namespace metada {

Duration::Duration() noexcept : m_duration(std::chrono::seconds(0)) {}

Duration::Duration(int64_t seconds) noexcept
    : m_duration(std::chrono::seconds(seconds)) {}

Duration::Duration(const std::string& duration_string) {
  // Initialize to zero
  m_duration = std::chrono::seconds(0);

  if (duration_string.empty()) {
    return;
  }

  // Regular expressions for different duration parts
  static const std::regex days_regex(R"((\d+)\s*d)");
  static const std::regex hours_regex(R"((\d+)\s*h)");
  static const std::regex minutes_regex(
      R"((\d+)\s*m(?!s))");  // m not followed by s
  static const std::regex seconds_regex(R"((\d+)\s*s)");
  static const std::regex integer_regex(
      R"(^(\d+)$)");  // Just a number, assume seconds

  std::smatch match;

  // Parse days
  std::string str = duration_string;
  if (std::regex_search(str, match, days_regex)) {
    int64_t days = std::stoll(match[1]);
    m_duration += std::chrono::seconds(days * 24 * 60 * 60);
  }

  // Parse hours
  if (std::regex_search(str, match, hours_regex)) {
    int64_t hours = std::stoll(match[1]);
    m_duration += std::chrono::seconds(hours * 60 * 60);
  }

  // Parse minutes
  if (std::regex_search(str, match, minutes_regex)) {
    int64_t minutes = std::stoll(match[1]);
    m_duration += std::chrono::seconds(minutes * 60);
  }

  // Parse seconds
  if (std::regex_search(str, match, seconds_regex)) {
    int64_t seconds = std::stoll(match[1]);
    m_duration += std::chrono::seconds(seconds);
  }

  // If it's just a number, assume seconds
  if (std::regex_match(str, match, integer_regex)) {
    int64_t seconds = std::stoll(match[1]);
    m_duration = std::chrono::seconds(seconds);
    return;
  }

  // If no valid parts found and it's not just a number, it's an error
  if (m_duration.count() == 0 && !str.empty()) {
    throw std::invalid_argument("Invalid duration format: " + duration_string);
  }
}

int64_t Duration::totalSeconds() const noexcept {
  return m_duration.count();
}

int64_t Duration::days() const noexcept {
  return m_duration.count() / (24 * 60 * 60);
}

int Duration::hours() const noexcept {
  return (m_duration.count() % (24 * 60 * 60)) / (60 * 60);
}

int Duration::minutes() const noexcept {
  return (m_duration.count() % (60 * 60)) / 60;
}

int Duration::seconds() const noexcept {
  return m_duration.count() % 60;
}

std::chrono::seconds Duration::asChrono() const noexcept {
  return m_duration;
}

std::string Duration::toString() const {
  std::stringstream ss;
  bool hasPrevious = false;

  if (days() > 0) {
    ss << days() << "d";
    hasPrevious = true;
  }

  if (hours() > 0 || hasPrevious) {
    if (hasPrevious) ss << " ";
    ss << hours() << "h";
    hasPrevious = true;
  }

  if (minutes() > 0 || hasPrevious) {
    if (hasPrevious) ss << " ";
    ss << minutes() << "m";
    hasPrevious = true;
  }

  // Always include seconds (even when they are zero)
  if (hasPrevious) ss << " ";
  ss << seconds() << "s";

  return ss.str();
}

Duration Duration::fromDays(int64_t days) noexcept {
  return Duration(days * 24 * 60 * 60);
}

Duration Duration::fromHours(int64_t hours) noexcept {
  return Duration(hours * 60 * 60);
}

Duration Duration::fromHoursF(double hours) noexcept {
  // Convert float hours to seconds with proper rounding for both positive and
  // negative values
  int64_t seconds = static_cast<int64_t>(std::round(hours * 3600.0));
  return Duration(seconds);
}

Duration Duration::fromMinutes(int64_t minutes) noexcept {
  return Duration(minutes * 60);
}

Duration Duration::fromSeconds(int64_t seconds) noexcept {
  return Duration(seconds);
}

Duration Duration::operator+(const Duration& other) const noexcept {
  return Duration(m_duration + other.m_duration);
}

Duration Duration::operator-(const Duration& other) const noexcept {
  return Duration(m_duration - other.m_duration);
}

Duration Duration::operator*(int64_t factor) const noexcept {
  return Duration(m_duration * factor);
}

Duration Duration::operator/(int64_t divisor) const {
  if (divisor == 0) {
    throw std::invalid_argument("Division by zero in Duration");
  }
  return Duration(m_duration / divisor);
}

Duration& Duration::operator+=(const Duration& other) noexcept {
  m_duration += other.m_duration;
  return *this;
}

Duration& Duration::operator-=(const Duration& other) noexcept {
  m_duration -= other.m_duration;
  return *this;
}

Duration& Duration::operator*=(int64_t factor) noexcept {
  m_duration *= factor;
  return *this;
}

Duration& Duration::operator/=(int64_t divisor) {
  if (divisor == 0) {
    throw std::invalid_argument("Division by zero in Duration");
  }
  m_duration /= divisor;
  return *this;
}

Duration Duration::operator-() const noexcept {
  return Duration(-m_duration.count());
}

std::ostream& operator<<(std::ostream& os, const Duration& duration) {
  return os << duration.toString();
}

}  // namespace metada<|MERGE_RESOLUTION|>--- conflicted
+++ resolved
@@ -1,10 +1,6 @@
 #include "Duration.hpp"
 
-<<<<<<< HEAD
-#include <cmath>
-=======
 #include <chrono>
->>>>>>> 43fb1e95
 #include <format>
 #include <regex>
 #include <sstream>
