add_library(base 
    DateTime.cpp
    Duration.cpp
)
add_library(metada::base ALIAS base)

<<<<<<< HEAD
target_sources(base
    PUBLIC
        ${CMAKE_CURRENT_SOURCE_DIR}/NonCopyable.hpp
        ${CMAKE_CURRENT_SOURCE_DIR}/DateTime.hpp
        ${CMAKE_CURRENT_SOURCE_DIR}/Duration.hpp
        ${CMAKE_CURRENT_SOURCE_DIR}/UnitNumberManager.hpp
        ${CMAKE_CURRENT_SOURCE_DIR}/isValidValue.hpp
)

=======
>>>>>>> 43fb1e95
target_include_directories(base
    PUBLIC
        $<BUILD_INTERFACE:${CMAKE_CURRENT_SOURCE_DIR}>
)

# Ensure C++20 support
target_compile_features(base PUBLIC cxx_std_20)

AddFormatTarget(base ${CMAKE_CURRENT_SOURCE_DIR})<|MERGE_RESOLUTION|>--- conflicted
+++ resolved
@@ -4,18 +4,6 @@
 )
 add_library(metada::base ALIAS base)
 
-<<<<<<< HEAD
-target_sources(base
-    PUBLIC
-        ${CMAKE_CURRENT_SOURCE_DIR}/NonCopyable.hpp
-        ${CMAKE_CURRENT_SOURCE_DIR}/DateTime.hpp
-        ${CMAKE_CURRENT_SOURCE_DIR}/Duration.hpp
-        ${CMAKE_CURRENT_SOURCE_DIR}/UnitNumberManager.hpp
-        ${CMAKE_CURRENT_SOURCE_DIR}/isValidValue.hpp
-)
-
-=======
->>>>>>> 43fb1e95
 target_include_directories(base
     PUBLIC
         $<BUILD_INTERFACE:${CMAKE_CURRENT_SOURCE_DIR}>
