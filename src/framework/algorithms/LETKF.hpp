--- conflicted
+++ resolved
@@ -131,14 +131,10 @@
     // 2. Compute innovation
     const auto& obs_data = obs_.template getData<std::vector<double>>();
     VectorXd yo = Eigen::Map<const VectorXd>(obs_data.data(), obs_dim);
-<<<<<<< HEAD
     VectorXd d = yo - yb_mean;
 
     // 3. Compute ensemble-space gain matrices
-    const auto& R_data = obs_.template getCovariance();
-=======
     const auto& R_data = obs_.getCovariance();
->>>>>>> 0f199de8
     MatrixXd R = Eigen::Map<const MatrixXd>(R_data.data(), obs_dim, obs_dim);
 
     // Compute analysis error in ensemble space
