--- conflicted
+++ resolved
@@ -1,126 +1,3 @@
-<<<<<<< HEAD
-name: Windows-Clang
-
-on:
-  push:
-    branches: [ master ]
-    paths:
-      - '.github/workflows/windows-clang.yaml'
-      - 'cmake/**'
-      - 'src/**'
-      - 'tests/**'
-      - 'CMakeLists.txt'
-  pull_request:
-    branches: [ master ]
-    paths:
-      - '.github/workflows/windows-clang.yaml'
-      - 'cmake/**'
-      - 'src/**'
-      - 'tests/**'
-      - 'CMakeLists.txt'
-
-jobs:
-  build:
-    name: Build & Test with Clang (${{ matrix.build_type }})
-    runs-on: windows-latest
-    defaults:
-      run:
-        shell: msys2 {0}
-
-    strategy:
-      matrix:
-        build_type: [Debug, Release]
-      fail-fast: false
-
-    steps:
-    - name: Configure case-sensitive directory
-      shell: cmd
-      run: |
-        fsutil.exe file setCaseSensitiveInfo %GITHUB_WORKSPACE% enable
-        cd %GITHUB_WORKSPACE%
-
-    - uses: actions/checkout@v2
-        
-    - name: Setup MSYS2
-      uses: msys2/setup-msys2@v2
-      with:
-        msystem: MINGW64
-        update: true
-        install: >-
-          git
-          mingw-w64-x86_64-clang
-          mingw-w64-x86_64-gcc-fortran
-          mingw-w64-x86_64-lld
-          mingw-w64-x86_64-cmake
-          mingw-w64-x86_64-ninja
-          mingw-w64-x86_64-python
-          mingw-w64-x86_64-python-pip
-          mingw-w64-x86_64-python-numpy
-          mingw-w64-x86_64-gtest
-          mingw-w64-x86_64-glog
-          mingw-w64-x86_64-clang-tools-extra
-          mingw-w64-x86_64-lcov
-          mingw-w64-x86_64-yaml-cpp
-          mingw-w64-x86_64-nlohmann-json
-          mingw-w64-x86_64-netcdf
-          mingw-w64-x86_64-netcdf-cxx
-          mingw-w64-x86_64-compiler-rt
-          mingw-w64-clang-x86_64-compiler-rt
-          
-    - name: Install xtl and xtensor
-      run: |
-        git clone https://github.com/xtensor-stack/xtl.git
-        mkdir xtl/build
-        cd xtl/build
-        cmake .. -G Ninja -DCMAKE_INSTALL_PREFIX=/mingw64 \
-          -DCMAKE_C_COMPILER=clang \
-          -DCMAKE_CXX_COMPILER=clang++ \
-          -DCMAKE_Fortran_COMPILER=gfortran
-        cmake --build .
-        ninja install
-        cd ../..
-        git clone https://github.com/xtensor-stack/xtensor.git
-        mkdir xtensor/build
-        cd xtensor/build
-        cmake .. -G Ninja -DCMAKE_INSTALL_PREFIX=/mingw64 \
-          -DCMAKE_C_COMPILER=clang \
-          -DCMAKE_CXX_COMPILER=clang++ \
-          -DCMAKE_Fortran_COMPILER=gfortran
-        cmake --build .
-        ninja install
-
-    - name: Install ng-log
-      run: |
-        git clone --depth 1 --branch v0.8.0 https://github.com/ng-log/ng-log.git
-        cd ng-log
-        mkdir build
-        cd build
-        cmake .. -G Ninja -DCMAKE_BUILD_TYPE=Release -DCMAKE_INSTALL_PREFIX=/mingw64
-        ninja
-        ninja install
-
-    - name: Configure CMake with Clang
-      run: |
-        mkdir build
-        cd build
-        cmake -G Ninja \
-          -DPython3_ROOT_DIR=/mingw64 \
-          -DPython3_EXECUTABLE=/mingw64/bin/python3 \
-          -DCMAKE_C_COMPILER=clang \
-          -DCMAKE_CXX_COMPILER=clang++ \
-          -DCMAKE_Fortran_COMPILER=gfortran \
-          -DCMAKE_BUILD_TYPE=${{ matrix.build_type }} \
-          ..
-
-    - name: Build
-      run: |
-        cd build
-        cmake --build . --verbose
-
-    - name: Test
-      run: |
-        cd build
-=======
 name: Windows-Clang
 
 on:
@@ -242,5 +119,4 @@
     - name: Test
       run: |
         cd build
->>>>>>> e2e63316
         ctest --output-on-failure --exclude-regex ".*duration_test.*" 