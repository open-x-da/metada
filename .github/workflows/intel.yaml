--- conflicted
+++ resolved
@@ -1,99 +1,3 @@
-<<<<<<< HEAD
-name: Linux-Intel
-
-on:
-  push:
-    branches: [master]
-    paths:
-      - '.github/workflows/intel.yaml'
-      - 'cmake/**'
-      - 'src/**'
-      - 'tests/**'
-      - 'CMakeLists.txt'
-  pull_request:
-    branches: [master]
-    paths:
-      - '.github/workflows/intel.yaml'
-      - 'cmake/**'
-      - 'src/**'
-      - 'tests/**'
-      - 'CMakeLists.txt'
-
-jobs:
-  build:
-    name: Build & Test with Intel oneAPI (${{ matrix.build_type }})
-    runs-on: ubuntu-latest
-    container:
-      image: intel/oneapi-hpckit:latest
-    
-    strategy:
-      matrix:
-        build_type: [Debug, Release]
-      fail-fast: false
-
-    steps:
-    - name: Checkout repository
-      uses: actions/checkout@v2
-
-    - name: Install dependencies
-      shell: bash
-      run: |
-        apt-get update
-        DEBIAN_FRONTEND=noninteractive apt-get install -y \
-          clang-format \
-          cmake \
-          ninja-build \
-          python3-dev \
-          python3-numpy \
-          libgtest-dev \
-          libgmock-dev \
-          libgoogle-glog-dev \
-          lcov \
-          libyaml-cpp-dev \
-          nlohmann-json3-dev \
-          libnetcdf-dev \
-          libnetcdf-c++4-dev \
-          libxtensor-dev
-
-    - name: Install CMake 3.30+
-      shell: bash
-      run: |
-        apt remove --purge -y cmake || true
-        wget https://github.com/Kitware/CMake/releases/download/v3.30.5/cmake-3.30.5-linux-x86_64.sh
-        chmod +x cmake-3.30.5-linux-x86_64.sh
-        ./cmake-3.30.5-linux-x86_64.sh --skip-license --prefix=/usr/local
-        cmake --version
-
-    - name: Set up Intel compiler environment
-      shell: bash
-      run: |
-        source /opt/intel/oneapi/setvars.sh --force || true
-        echo "ICX path: $(which icx)"
-        echo "IFX path: $(which ifx)"
-
-    - name: Configure with CMake
-      shell: bash
-      run: |
-        mkdir -p build
-        cd build
-        cmake .. \
-          -G Ninja \
-          -DCMAKE_C_COMPILER=icx \
-          -DCMAKE_CXX_COMPILER=icpx \
-          -DCMAKE_Fortran_COMPILER=ifx \
-          -DCMAKE_BUILD_TYPE=${{ matrix.build_type }}
-
-    - name: Build
-      shell: bash
-      run: |
-        cd build
-        cmake --build . --verbose
-
-    - name: Test
-      shell: bash
-      run: |
-        cd build
-=======
 name: Linux-Intel
 
 on:
@@ -198,5 +102,4 @@
       shell: bash
       run: |
         cd build
->>>>>>> 869ddda1
         ctest --output-on-failure 