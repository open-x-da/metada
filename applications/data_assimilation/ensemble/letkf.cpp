--- conflicted
+++ resolved
@@ -1,179 +1,67 @@
-<<<<<<< HEAD
-/**
- * @file letkf.cpp
- * @brief Local Ensemble Transform Kalman Filter (LETKF) application
- *
- * This application implements the Local Ensemble Transform Kalman Filter
- * algorithm for data assimilation. It reads configuration from a YAML/JSON file
- * and performs ensemble-based state estimation.
- *
- * The LETKF algorithm is a variant of the Ensemble Kalman Filter that performs
- * the analysis step locally in space, making it computationally efficient and
- * suitable for high-dimensional systems. Key features:
- *
- * - Reads configuration from YAML/JSON files
- * - Supports multiple state variables (temperature, pressure, humidity, etc.)
- * - Configurable ensemble size and inflation parameters
- * - Local analysis for improved computational efficiency
- * - Robust error handling and logging
- *
- * @see Hunt et al. (2007) "Efficient Data Assimilation for Spatiotemporal
- * Chaos: A Local Ensemble Transform Kalman Filter"
- */
-
-#include "ApplicationContext.hpp"
-#include "L63BackendTraits.hpp"
-
-using namespace metada::framework;
-using namespace metada::traits;
-
-/**
- * @brief Main entry point for LETKF application
- *
- * @details
- * Initializes the application context, loads configuration, sets up LETKF
- * parameters and executes the data assimilation algorithm. The application
- * follows these steps:
- * 1. Initialize application context (logging system and configuration)
- * 2. Parse command line arguments
- * 3. Load and validate configuration
- * 4. Set up LETKF parameters
- * 5. Execute data assimilation
- * 6. Clean up resources automatically via RAII
- *
- * @par Expected configuration format:
- * ```yaml
- * letkf:
- *   ensemble_size: 32        # Number of ensemble members
- *   inflation_factor: 1.1    # Covariance inflation parameter
- *   state_variables:         # List of variables to assimilate
- *     - temperature
- *     - pressure
- *     - humidity
- * ```
- *
- * @param argc Number of command line arguments
- * @param argv Command line arguments, expects config file path as first
- * argument
- * @return 0 on successful execution, 1 on error
- * @throws std::runtime_error For critical errors during execution
- */
-int main(int argc, char** argv) {
-  auto context = ApplicationContext<L63BackendTag>(argc, argv);
-  auto& logger = context.getLogger();
-  auto& config = context.getConfig();
-
-  logger.Info() << "LETKF application starting...";
-
-  try {
-    // Check command line arguments
-    if (argc != 2) {
-      logger.Error() << "Usage: letkf <config_file>";
-      return 1;
-    }
-
-    // Example: Read LETKF parameters from configuration
-    int ensemble_size;
-    double inflation_factor;
-    std::vector<std::string> state_variables;
-
-    try {
-      ensemble_size = config.Get("ensemble_size").asInt();
-      inflation_factor = config.Get("inflation_factor").asFloat();
-      state_variables = config.Get("state_variables").asVectorString();
-    } catch (const std::exception& e) {
-      logger.Error() << "Error reading configuration values: " << e.what();
-      return 1;
-    }
-
-    // Log configuration
-    logger.Info() << "LETKF Configuration:";
-    logger.Info() << "  - Ensemble Size: " << ensemble_size;
-    logger.Info() << "  - Inflation Factor: " << inflation_factor;
-    logger.Info() << "  - State Variables: " << state_variables.size();
-    for (const auto& var : state_variables) {
-      logger.Debug() << "    * " << var;
-    }
-
-    // Add your LETKF implementation here
-    logger.Debug() << "Initializing LETKF parameters";
-    logger.Info() << "Loading ensemble members";
-    logger.Info() << "Processing observations";
-    logger.Info() << "Computing analysis";
-
-    logger.Info() << "LETKF application completed successfully";
-    return 0;
-  } catch (const std::exception& e) {
-    logger.Error() << "LETKF application failed: " << e.what();
-    return 1;
-  }
-}
-=======
-/**
- * @file letkf.cpp
- * @brief Driver program for the Local Ensemble Transform Kalman Filter (LETKF)
- * @details This application implements the LETKF data assimilation algorithm.
- *          It reads configuration from a file, initializes required components
- *          like ensemble members, observations and observation operators, and
- *          performs the analysis step.
- *
- * @param argc Number of command line arguments
- * @param argv Array of command line argument strings
- *            Expected format: letkf <config_file>
- * @return 0 on success, 1 on failure
- */
-
-#include "LETKF.hpp"
-
-#include "ApplicationContext.hpp"
-#include "Config.hpp"
-#include "Ensemble.hpp"
-#include "Geometry.hpp"
-#include "ObsOperator.hpp"
-#include "Observation.hpp"
-#include "SimpleBackendTraits.hpp"
-
-namespace fwk = metada::framework;
-using BackendTag = metada::traits::SimpleBackendTag;
-
-int main(int argc, char** argv) {
-  // Initialize application context
-  auto context = fwk::ApplicationContext<BackendTag>(argc, argv);
-  auto& logger = context.getLogger();
-  auto& config = context.getConfig();
-
-  logger.Info() << "LETKF application starting...";
-
-  try {
-    // Validate command line arguments
-    if (argc != 2) {
-      logger.Error() << "Usage: letkf <config_file>";
-      return 1;
-    }
-
-    // Initialize components
-    fwk::Geometry<BackendTag> geometry(config.GetSubsection("geometry"));
-
-    fwk::Ensemble<BackendTag> ensemble(config.GetSubsection("ensemble"),
-                                       geometry);
-
-    fwk::Observation<BackendTag> observations(
-        config.GetSubsection("observations"));
-
-    fwk::ObsOperator<BackendTag> obs_operator(
-        config.GetSubsection("obs_operator"));
-
-    // Run LETKF analysis
-    fwk::LETKF<BackendTag> letkf(ensemble, observations, obs_operator,
-                                 config.GetSubsection("analysis"));
-    letkf.Analyse();
-    letkf.saveEnsemble();
-
-    logger.Info() << "LETKF application completed successfully";
-    return 0;
-  } catch (const std::exception& e) {
-    logger.Error() << "LETKF application failed: " << e.what();
-    return 1;
-  }
-}
->>>>>>> 869ddda1
+/**
+ * @file letkf.cpp
+ * @brief Driver program for the Local Ensemble Transform Kalman Filter (LETKF)
+ * @details This application implements the LETKF data assimilation algorithm.
+ *          It reads configuration from a file, initializes required components
+ *          like ensemble members, observations and observation operators, and
+ *          performs the analysis step.
+ *
+ * @param argc Number of command line arguments
+ * @param argv Array of command line argument strings
+ *            Expected format: letkf <config_file>
+ * @return 0 on success, 1 on failure
+ */
+
+#include "LETKF.hpp"
+
+#include "ApplicationContext.hpp"
+#include "Config.hpp"
+#include "Ensemble.hpp"
+#include "Geometry.hpp"
+#include "ObsOperator.hpp"
+#include "Observation.hpp"
+#include "SimpleBackendTraits.hpp"
+
+namespace fwk = metada::framework;
+using BackendTag = metada::traits::SimpleBackendTag;
+
+int main(int argc, char** argv) {
+  // Initialize application context
+  auto context = fwk::ApplicationContext<BackendTag>(argc, argv);
+  auto& logger = context.getLogger();
+  auto& config = context.getConfig();
+
+  logger.Info() << "LETKF application starting...";
+
+  try {
+    // Validate command line arguments
+    if (argc != 2) {
+      logger.Error() << "Usage: letkf <config_file>";
+      return 1;
+    }
+
+    // Initialize components
+    fwk::Geometry<BackendTag> geometry(config.GetSubsection("geometry"));
+
+    fwk::Ensemble<BackendTag> ensemble(config.GetSubsection("ensemble"),
+                                       geometry);
+
+    fwk::Observation<BackendTag> observations(
+        config.GetSubsection("observations"));
+
+    fwk::ObsOperator<BackendTag> obs_operator(
+        config.GetSubsection("obs_operator"));
+
+    // Run LETKF analysis
+    fwk::LETKF<BackendTag> letkf(ensemble, observations, obs_operator,
+                                 config.GetSubsection("analysis"));
+    letkf.Analyse();
+    letkf.saveEnsemble();
+
+    logger.Info() << "LETKF application completed successfully";
+    return 0;
+  } catch (const std::exception& e) {
+    logger.Error() << "LETKF application failed: " << e.what();
+    return 1;
+  }
+}